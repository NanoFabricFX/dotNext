--- conflicted
+++ resolved
@@ -1,15 +1,14 @@
-﻿<!DOCTYPE html>
-<!--[if IE]><![endif]-->
-<html>
+﻿<!DOCTYPE html>
+<!--[if IE]><![endif]-->
+<html>
   
   <head>
     <meta charset="utf-8">
     <meta http-equiv="X-UA-Compatible" content="IE=edge,chrome=1">
-    <title>Struct UserDataStorage
+    <title>Struct UserDataStorage
    | .NEXT </title>
     <meta name="viewport" content="width=device-width">
-    <meta name="title" content="Struct UserDataStorage
-<<<<<<< HEAD
+    <meta name="title" content="Struct UserDataStorage
    | .NEXT ">
     <meta name="generator" content="docfx 2.50.0.0">
     
@@ -23,1448 +22,1435 @@
     
     
     
-=======
-   | .NEXT ">
-    <meta name="generator" content="docfx 2.49.0.0">
-    
-    <link rel="shortcut icon" href="../fav.ico">
-    <link rel="stylesheet" href="../styles/docfx.vendor.css">
-    <link rel="stylesheet" href="../styles/docfx.css">
-    <link rel="stylesheet" href="../styles/main.css">
-    <link href="https://fonts.googleapis.com/css?family=Open+Sans" rel="stylesheet">
-    <meta property="docfx:navrel" content="../toc.html">
-    <meta property="docfx:tocrel" content="toc.html">
-    
-    
-    
->>>>>>> ceac8404
-  </head>  <body data-spy="scroll" data-target="#affix" data-offset="120">
-    <div id="wrapper">
-      <header>
-        
-        <nav id="autocollapse" class="navbar navbar-inverse ng-scope" role="navigation">
-          <div class="container">
-            <div class="navbar-header">
-              <button type="button" class="navbar-toggle" data-toggle="collapse" data-target="#navbar">
-                <span class="sr-only">Toggle navigation</span>
-                <span class="icon-bar"></span>
-                <span class="icon-bar"></span>
-                <span class="icon-bar"></span>
-              </button>
-              
-              <a class="navbar-brand" href="../index.html">
-                <img id="logo" class="svg" src="../doc_logo.png" alt="">
-              </a>
-            </div>
-            <div class="collapse navbar-collapse" id="navbar">
-              <form class="navbar-form navbar-right" role="search" id="search">
-                <div class="form-group">
-                  <input type="text" class="form-control" id="search-query" placeholder="Search" autocomplete="off">
-                </div>
-              </form>
-            </div>
-          </div>
-        </nav>
-        
-        <div class="subnav navbar navbar-default">
-          <div class="container hide-when-search" id="breadcrumb">
-            <ul class="breadcrumb">
-              <li></li>
-            </ul>
-          </div>
-        </div>
-      </header>
-      <div role="main" class="container body-content hide-when-search">
-        
-        <div class="sidenav hide-when-search">
-          <a class="btn toc-toggle collapse" data-toggle="collapse" href="#sidetoggle" aria-expanded="false" aria-controls="sidetoggle">Show / Hide Table of Contents</a>
-          <div class="sidetoggle collapse" id="sidetoggle">
-            <div id="sidetoc"></div>
-          </div>
-        </div>
-        <div class="article row grid-right">
-          <div class="col-md-10">
-            <article class="content wrap" id="_content" data-uid="DotNext.UserDataStorage">
-  
-  
-  <h1 id="DotNext_UserDataStorage" data-uid="DotNext.UserDataStorage" class="text-break">Struct UserDataStorage
-  </h1>
+  </head>  <body data-spy="scroll" data-target="#affix" data-offset="120">
+    <div id="wrapper">
+      <header>
+        
+        <nav id="autocollapse" class="navbar navbar-inverse ng-scope" role="navigation">
+          <div class="container">
+            <div class="navbar-header">
+              <button type="button" class="navbar-toggle" data-toggle="collapse" data-target="#navbar">
+                <span class="sr-only">Toggle navigation</span>
+                <span class="icon-bar"></span>
+                <span class="icon-bar"></span>
+                <span class="icon-bar"></span>
+              </button>
+              
+              <a class="navbar-brand" href="../index.html">
+                <img id="logo" class="svg" src="../doc_logo.png" alt="">
+              </a>
+            </div>
+            <div class="collapse navbar-collapse" id="navbar">
+              <form class="navbar-form navbar-right" role="search" id="search">
+                <div class="form-group">
+                  <input type="text" class="form-control" id="search-query" placeholder="Search" autocomplete="off">
+                </div>
+              </form>
+            </div>
+          </div>
+        </nav>
+        
+        <div class="subnav navbar navbar-default">
+          <div class="container hide-when-search" id="breadcrumb">
+            <ul class="breadcrumb">
+              <li></li>
+            </ul>
+          </div>
+        </div>
+      </header>
+      <div role="main" class="container body-content hide-when-search">
+        
+        <div class="sidenav hide-when-search">
+          <a class="btn toc-toggle collapse" data-toggle="collapse" href="#sidetoggle" aria-expanded="false" aria-controls="sidetoggle">Show / Hide Table of Contents</a>
+          <div class="sidetoggle collapse" id="sidetoggle">
+            <div id="sidetoc"></div>
+          </div>
+        </div>
+        <div class="article row grid-right">
+          <div class="col-md-10">
+            <article class="content wrap" id="_content" data-uid="DotNext.UserDataStorage">
+  
+  
+  <h1 id="DotNext_UserDataStorage" data-uid="DotNext.UserDataStorage" class="text-break">Struct UserDataStorage
+  </h1>
   <div class="markdown level0 summary"><p>Provides access to user data associated with the object.</p>
-</div>
-  <div class="markdown level0 conceptual"></div>
-  <div class="inheritedMembers">
-    <h5>Inherited Members</h5>
-    <div>
-      <a class="xref" href="https://docs.microsoft.com/dotnet/api/system.object.equals#System_Object_Equals_System_Object_System_Object_">Object.Equals(Object, Object)</a>
-    </div>
-    <div>
-      <a class="xref" href="https://docs.microsoft.com/dotnet/api/system.object.gettype#System_Object_GetType">Object.GetType()</a>
-    </div>
-    <div>
-      <a class="xref" href="https://docs.microsoft.com/dotnet/api/system.object.referenceequals#System_Object_ReferenceEquals_System_Object_System_Object_">Object.ReferenceEquals(Object, Object)</a>
-    </div>
-  </div>
-  <h6><strong>Namespace</strong>: <a class="xref" href="DotNext.html">DotNext</a></h6>
-  <h6><strong>Assembly</strong>: DotNext.dll</h6>
-  <h5 id="DotNext_UserDataStorage_syntax">Syntax</h5>
-  <div class="codewrapper">
-    <pre><code class="lang-csharp hljs">public struct UserDataStorage</code></pre>
-  </div>
-  <h5 id="DotNext_UserDataStorage_remarks"><strong>Remarks</strong></h5>
+</div>
+  <div class="markdown level0 conceptual"></div>
+  <div class="inheritedMembers">
+    <h5>Inherited Members</h5>
+    <div>
+      <a class="xref" href="https://docs.microsoft.com/dotnet/api/system.object.equals#System_Object_Equals_System_Object_System_Object_">Object.Equals(Object, Object)</a>
+    </div>
+    <div>
+      <a class="xref" href="https://docs.microsoft.com/dotnet/api/system.object.gettype#System_Object_GetType">Object.GetType()</a>
+    </div>
+    <div>
+      <a class="xref" href="https://docs.microsoft.com/dotnet/api/system.object.referenceequals#System_Object_ReferenceEquals_System_Object_System_Object_">Object.ReferenceEquals(Object, Object)</a>
+    </div>
+  </div>
+  <h6><strong>Namespace</strong>: <a class="xref" href="DotNext.html">DotNext</a></h6>
+  <h6><strong>Assembly</strong>: DotNext.dll</h6>
+  <h5 id="DotNext_UserDataStorage_syntax">Syntax</h5>
+  <div class="codewrapper">
+    <pre><code class="lang-csharp hljs">public struct UserDataStorage</code></pre>
+  </div>
+  <h5 id="DotNext_UserDataStorage_remarks"><strong>Remarks</strong></h5>
   <div class="markdown level0 remarks"><p>This is by-ref struct because user data should have
 the same lifetime as its owner.</p>
-</div>
-  <h3 id="methods">Methods
-  </h3>
-  <span class="small pull-right mobile-hide">
-    <span class="divider">|</span>
-    <a href="https://github.com/sakno/dotNext/new/gh-pages/apiSpec/new?filename=DotNext_UserDataStorage_CopyTo_System_Object_.md&amp;value=---%0Auid%3A%20DotNext.UserDataStorage.CopyTo(System.Object)%0Asummary%3A%20'*You%20can%20override%20summary%20for%20the%20API%20here%20using%20*MARKDOWN*%20syntax'%0A---%0A%0A*Please%20type%20below%20more%20information%20about%20this%20API%3A*%0A%0A">Improve this Doc</a>
-  </span>
-  <span class="small pull-right mobile-hide">
-    <a href="https://github.com/sakno/dotNext/blob/gh-pages/src/DotNext/UserDataStorage.cs/#L423">View Source</a>
-  </span>
-  <a id="DotNext_UserDataStorage_CopyTo_" data-uid="DotNext.UserDataStorage.CopyTo*"></a>
-  <h4 id="DotNext_UserDataStorage_CopyTo_System_Object_" data-uid="DotNext.UserDataStorage.CopyTo(System.Object)">CopyTo(Object)</h4>
+</div>
+  <h3 id="methods">Methods
+  </h3>
+  <span class="small pull-right mobile-hide">
+    <span class="divider">|</span>
+    <a href="https://github.com/sakno/DotNext/new/gh-pages/apiSpec/new?filename=DotNext_UserDataStorage_CopyTo_System_Object_.md&amp;value=---%0Auid%3A%20DotNext.UserDataStorage.CopyTo(System.Object)%0Asummary%3A%20'*You%20can%20override%20summary%20for%20the%20API%20here%20using%20*MARKDOWN*%20syntax'%0A---%0A%0A*Please%20type%20below%20more%20information%20about%20this%20API%3A*%0A%0A">Improve this Doc</a>
+  </span>
+  <span class="small pull-right mobile-hide">
+    <a href="https://github.com/sakno/DotNext/blob/gh-pages/src/DotNext/UserDataStorage.cs/#L423">View Source</a>
+  </span>
+  <a id="DotNext_UserDataStorage_CopyTo_" data-uid="DotNext.UserDataStorage.CopyTo*"></a>
+  <h4 id="DotNext_UserDataStorage_CopyTo_System_Object_" data-uid="DotNext.UserDataStorage.CopyTo(System.Object)">CopyTo(Object)</h4>
   <div class="markdown level1 summary"><p>Replaces user data of the object with the copy of the current one.</p>
-</div>
-  <div class="markdown level1 conceptual"></div>
-  <h5 class="decalaration">Declaration</h5>
-  <div class="codewrapper">
-    <pre><code class="lang-csharp hljs">public void CopyTo(object obj)</code></pre>
-  </div>
-  <h5 class="parameters">Parameters</h5>
-  <table class="table table-bordered table-striped table-condensed">
-    <thead>
-      <tr>
-        <th>Type</th>
-        <th>Name</th>
-        <th>Description</th>
-      </tr>
-    </thead>
-    <tbody>
-      <tr>
-        <td><a class="xref" href="https://docs.microsoft.com/dotnet/api/system.object">Object</a></td>
-        <td><span class="parametername">obj</span></td>
+</div>
+  <div class="markdown level1 conceptual"></div>
+  <h5 class="decalaration">Declaration</h5>
+  <div class="codewrapper">
+    <pre><code class="lang-csharp hljs">public void CopyTo(object obj)</code></pre>
+  </div>
+  <h5 class="parameters">Parameters</h5>
+  <table class="table table-bordered table-striped table-condensed">
+    <thead>
+      <tr>
+        <th>Type</th>
+        <th>Name</th>
+        <th>Description</th>
+      </tr>
+    </thead>
+    <tbody>
+      <tr>
+        <td><a class="xref" href="https://docs.microsoft.com/dotnet/api/system.object">Object</a></td>
+        <td><span class="parametername">obj</span></td>
         <td><p>The object which user data has to be replaced with the copy of the current one.</p>
-</td>
-      </tr>
-    </tbody>
-  </table>
-  <span class="small pull-right mobile-hide">
-    <span class="divider">|</span>
-    <a href="https://github.com/sakno/dotNext/new/gh-pages/apiSpec/new?filename=DotNext_UserDataStorage_Equals_System_Object_.md&amp;value=---%0Auid%3A%20DotNext.UserDataStorage.Equals(System.Object)%0Asummary%3A%20'*You%20can%20override%20summary%20for%20the%20API%20here%20using%20*MARKDOWN*%20syntax'%0A---%0A%0A*Please%20type%20below%20more%20information%20about%20this%20API%3A*%0A%0A">Improve this Doc</a>
-  </span>
-  <span class="small pull-right mobile-hide">
-    <a href="https://github.com/sakno/dotNext/blob/gh-pages/src/DotNext/UserDataStorage.cs/#L447">View Source</a>
-  </span>
-  <a id="DotNext_UserDataStorage_Equals_" data-uid="DotNext.UserDataStorage.Equals*"></a>
-  <h4 id="DotNext_UserDataStorage_Equals_System_Object_" data-uid="DotNext.UserDataStorage.Equals(System.Object)">Equals(Object)</h4>
+</td>
+      </tr>
+    </tbody>
+  </table>
+  <span class="small pull-right mobile-hide">
+    <span class="divider">|</span>
+    <a href="https://github.com/sakno/DotNext/new/gh-pages/apiSpec/new?filename=DotNext_UserDataStorage_Equals_System_Object_.md&amp;value=---%0Auid%3A%20DotNext.UserDataStorage.Equals(System.Object)%0Asummary%3A%20'*You%20can%20override%20summary%20for%20the%20API%20here%20using%20*MARKDOWN*%20syntax'%0A---%0A%0A*Please%20type%20below%20more%20information%20about%20this%20API%3A*%0A%0A">Improve this Doc</a>
+  </span>
+  <span class="small pull-right mobile-hide">
+    <a href="https://github.com/sakno/DotNext/blob/gh-pages/src/DotNext/UserDataStorage.cs/#L447">View Source</a>
+  </span>
+  <a id="DotNext_UserDataStorage_Equals_" data-uid="DotNext.UserDataStorage.Equals*"></a>
+  <h4 id="DotNext_UserDataStorage_Equals_System_Object_" data-uid="DotNext.UserDataStorage.Equals(System.Object)">Equals(Object)</h4>
   <div class="markdown level1 summary"><p>Determines whether this storage is attached to
 the given object.</p>
-</div>
-  <div class="markdown level1 conceptual"></div>
-  <h5 class="decalaration">Declaration</h5>
-  <div class="codewrapper">
-    <pre><code class="lang-csharp hljs">public override bool Equals(object other)</code></pre>
-  </div>
-  <h5 class="parameters">Parameters</h5>
-  <table class="table table-bordered table-striped table-condensed">
-    <thead>
-      <tr>
-        <th>Type</th>
-        <th>Name</th>
-        <th>Description</th>
-      </tr>
-    </thead>
-    <tbody>
-      <tr>
-        <td><a class="xref" href="https://docs.microsoft.com/dotnet/api/system.object">Object</a></td>
-        <td><span class="parametername">other</span></td>
+</div>
+  <div class="markdown level1 conceptual"></div>
+  <h5 class="decalaration">Declaration</h5>
+  <div class="codewrapper">
+    <pre><code class="lang-csharp hljs">public override bool Equals(object other)</code></pre>
+  </div>
+  <h5 class="parameters">Parameters</h5>
+  <table class="table table-bordered table-striped table-condensed">
+    <thead>
+      <tr>
+        <th>Type</th>
+        <th>Name</th>
+        <th>Description</th>
+      </tr>
+    </thead>
+    <tbody>
+      <tr>
+        <td><a class="xref" href="https://docs.microsoft.com/dotnet/api/system.object">Object</a></td>
+        <td><span class="parametername">other</span></td>
         <td><p>Other object to check.</p>
-</td>
-      </tr>
-    </tbody>
-  </table>
-  <h5 class="returns">Returns</h5>
-  <table class="table table-bordered table-striped table-condensed">
-    <thead>
-      <tr>
-        <th>Type</th>
-        <th>Description</th>
-      </tr>
-    </thead>
-    <tbody>
-      <tr>
-        <td><a class="xref" href="https://docs.microsoft.com/dotnet/api/system.boolean">Boolean</a></td>
+</td>
+      </tr>
+    </tbody>
+  </table>
+  <h5 class="returns">Returns</h5>
+  <table class="table table-bordered table-striped table-condensed">
+    <thead>
+      <tr>
+        <th>Type</th>
+        <th>Description</th>
+      </tr>
+    </thead>
+    <tbody>
+      <tr>
+        <td><a class="xref" href="https://docs.microsoft.com/dotnet/api/system.boolean">Boolean</a></td>
         <td><p><span class="xref">true</span>, if this storage is attached to <code data-dev-comment-type="paramref" class="paramref">other</code> object; otherwise, <span class="xref">false</span>.</p>
-</td>
-      </tr>
-    </tbody>
-  </table>
-  <h5 class="overrides">Overrides</h5>
-  <div><a class="xref" href="https://docs.microsoft.com/dotnet/api/system.valuetype.equals#System_ValueType_Equals_System_Object_">ValueType.Equals(Object)</a></div>
-  <span class="small pull-right mobile-hide">
-    <span class="divider">|</span>
-    <a href="https://github.com/sakno/dotNext/new/gh-pages/apiSpec/new?filename=DotNext_UserDataStorage_Get__1_DotNext_UserDataSlot___0__.md&amp;value=---%0Auid%3A%20DotNext.UserDataStorage.Get%60%601(DotNext.UserDataSlot%7B%60%600%7D)%0Asummary%3A%20'*You%20can%20override%20summary%20for%20the%20API%20here%20using%20*MARKDOWN*%20syntax'%0A---%0A%0A*Please%20type%20below%20more%20information%20about%20this%20API%3A*%0A%0A">Improve this Doc</a>
-  </span>
-  <span class="small pull-right mobile-hide">
-    <a href="https://github.com/sakno/dotNext/blob/gh-pages/src/DotNext/UserDataStorage.cs/#L243">View Source</a>
-  </span>
-  <a id="DotNext_UserDataStorage_Get_" data-uid="DotNext.UserDataStorage.Get*"></a>
-  <h4 id="DotNext_UserDataStorage_Get__1_DotNext_UserDataSlot___0__" data-uid="DotNext.UserDataStorage.Get``1(DotNext.UserDataSlot{``0})">Get&lt;V&gt;(UserDataSlot&lt;V&gt;)</h4>
+</td>
+      </tr>
+    </tbody>
+  </table>
+  <h5 class="overrides">Overrides</h5>
+  <div><a class="xref" href="https://docs.microsoft.com/dotnet/api/system.valuetype.equals#System_ValueType_Equals_System_Object_">ValueType.Equals(Object)</a></div>
+  <span class="small pull-right mobile-hide">
+    <span class="divider">|</span>
+    <a href="https://github.com/sakno/DotNext/new/gh-pages/apiSpec/new?filename=DotNext_UserDataStorage_Get__1_DotNext_UserDataSlot___0__.md&amp;value=---%0Auid%3A%20DotNext.UserDataStorage.Get%60%601(DotNext.UserDataSlot%7B%60%600%7D)%0Asummary%3A%20'*You%20can%20override%20summary%20for%20the%20API%20here%20using%20*MARKDOWN*%20syntax'%0A---%0A%0A*Please%20type%20below%20more%20information%20about%20this%20API%3A*%0A%0A">Improve this Doc</a>
+  </span>
+  <span class="small pull-right mobile-hide">
+    <a href="https://github.com/sakno/DotNext/blob/gh-pages/src/DotNext/UserDataStorage.cs/#L243">View Source</a>
+  </span>
+  <a id="DotNext_UserDataStorage_Get_" data-uid="DotNext.UserDataStorage.Get*"></a>
+  <h4 id="DotNext_UserDataStorage_Get__1_DotNext_UserDataSlot___0__" data-uid="DotNext.UserDataStorage.Get``1(DotNext.UserDataSlot{``0})">Get&lt;V&gt;(UserDataSlot&lt;V&gt;)</h4>
   <div class="markdown level1 summary"><p>Gets user data.</p>
-</div>
-  <div class="markdown level1 conceptual"></div>
-  <h5 class="decalaration">Declaration</h5>
-  <div class="codewrapper">
-    <pre><code class="lang-csharp hljs">public V Get&lt;V&gt;(UserDataSlot&lt;V&gt; slot)</code></pre>
-  </div>
-  <h5 class="parameters">Parameters</h5>
-  <table class="table table-bordered table-striped table-condensed">
-    <thead>
-      <tr>
-        <th>Type</th>
-        <th>Name</th>
-        <th>Description</th>
-      </tr>
-    </thead>
-    <tbody>
-      <tr>
-        <td><a class="xref" href="DotNext.UserDataSlot-1.html">UserDataSlot</a>&lt;V&gt;</td>
-        <td><span class="parametername">slot</span></td>
+</div>
+  <div class="markdown level1 conceptual"></div>
+  <h5 class="decalaration">Declaration</h5>
+  <div class="codewrapper">
+    <pre><code class="lang-csharp hljs">public V Get&lt;V&gt;(UserDataSlot&lt;V&gt; slot)</code></pre>
+  </div>
+  <h5 class="parameters">Parameters</h5>
+  <table class="table table-bordered table-striped table-condensed">
+    <thead>
+      <tr>
+        <th>Type</th>
+        <th>Name</th>
+        <th>Description</th>
+      </tr>
+    </thead>
+    <tbody>
+      <tr>
+        <td><a class="xref" href="DotNext.UserDataSlot-1.html">UserDataSlot</a>&lt;V&gt;</td>
+        <td><span class="parametername">slot</span></td>
         <td><p>The slot identifying user data.</p>
-</td>
-      </tr>
-    </tbody>
-  </table>
-  <h5 class="returns">Returns</h5>
-  <table class="table table-bordered table-striped table-condensed">
-    <thead>
-      <tr>
-        <th>Type</th>
-        <th>Description</th>
-      </tr>
-    </thead>
-    <tbody>
-      <tr>
-        <td><span class="xref">V</span></td>
+</td>
+      </tr>
+    </tbody>
+  </table>
+  <h5 class="returns">Returns</h5>
+  <table class="table table-bordered table-striped table-condensed">
+    <thead>
+      <tr>
+        <th>Type</th>
+        <th>Description</th>
+      </tr>
+    </thead>
+    <tbody>
+      <tr>
+        <td><span class="xref">V</span></td>
         <td><p>User data; or <code>default(V)</code> if there is no user data associated with <code data-dev-comment-type="paramref" class="paramref">slot</code>.</p>
-</td>
-      </tr>
-    </tbody>
-  </table>
-  <h5 class="typeParameters">Type Parameters</h5>
-  <table class="table table-bordered table-striped table-condensed">
-    <thead>
-      <tr>
-        <th>Name</th>
-        <th>Description</th>
-      </tr>
-    </thead>
-    <tbody>
-      <tr>
-        <td><span class="parametername">V</span></td>
+</td>
+      </tr>
+    </tbody>
+  </table>
+  <h5 class="typeParameters">Type Parameters</h5>
+  <table class="table table-bordered table-striped table-condensed">
+    <thead>
+      <tr>
+        <th>Name</th>
+        <th>Description</th>
+      </tr>
+    </thead>
+    <tbody>
+      <tr>
+        <td><span class="parametername">V</span></td>
         <td><p>Type of data.</p>
-</td>
-      </tr>
-    </tbody>
-  </table>
-  <span class="small pull-right mobile-hide">
-    <span class="divider">|</span>
-    <a href="https://github.com/sakno/dotNext/new/gh-pages/apiSpec/new?filename=DotNext_UserDataStorage_Get__1_DotNext_UserDataSlot___0____0_.md&amp;value=---%0Auid%3A%20DotNext.UserDataStorage.Get%60%601(DotNext.UserDataSlot%7B%60%600%7D%2C%60%600)%0Asummary%3A%20'*You%20can%20override%20summary%20for%20the%20API%20here%20using%20*MARKDOWN*%20syntax'%0A---%0A%0A*Please%20type%20below%20more%20information%20about%20this%20API%3A*%0A%0A">Improve this Doc</a>
-  </span>
-  <span class="small pull-right mobile-hide">
-    <a href="https://github.com/sakno/dotNext/blob/gh-pages/src/DotNext/UserDataStorage.cs/#L229">View Source</a>
-  </span>
-  <a id="DotNext_UserDataStorage_Get_" data-uid="DotNext.UserDataStorage.Get*"></a>
-  <h4 id="DotNext_UserDataStorage_Get__1_DotNext_UserDataSlot___0____0_" data-uid="DotNext.UserDataStorage.Get``1(DotNext.UserDataSlot{``0},``0)">Get&lt;V&gt;(UserDataSlot&lt;V&gt;, V)</h4>
+</td>
+      </tr>
+    </tbody>
+  </table>
+  <span class="small pull-right mobile-hide">
+    <span class="divider">|</span>
+    <a href="https://github.com/sakno/DotNext/new/gh-pages/apiSpec/new?filename=DotNext_UserDataStorage_Get__1_DotNext_UserDataSlot___0____0_.md&amp;value=---%0Auid%3A%20DotNext.UserDataStorage.Get%60%601(DotNext.UserDataSlot%7B%60%600%7D%2C%60%600)%0Asummary%3A%20'*You%20can%20override%20summary%20for%20the%20API%20here%20using%20*MARKDOWN*%20syntax'%0A---%0A%0A*Please%20type%20below%20more%20information%20about%20this%20API%3A*%0A%0A">Improve this Doc</a>
+  </span>
+  <span class="small pull-right mobile-hide">
+    <a href="https://github.com/sakno/DotNext/blob/gh-pages/src/DotNext/UserDataStorage.cs/#L229">View Source</a>
+  </span>
+  <a id="DotNext_UserDataStorage_Get_" data-uid="DotNext.UserDataStorage.Get*"></a>
+  <h4 id="DotNext_UserDataStorage_Get__1_DotNext_UserDataSlot___0____0_" data-uid="DotNext.UserDataStorage.Get``1(DotNext.UserDataSlot{``0},``0)">Get&lt;V&gt;(UserDataSlot&lt;V&gt;, V)</h4>
   <div class="markdown level1 summary"><p>Gets user data.</p>
-</div>
-  <div class="markdown level1 conceptual"></div>
-  <h5 class="decalaration">Declaration</h5>
-  <div class="codewrapper">
-    <pre><code class="lang-csharp hljs">public V Get&lt;V&gt;(UserDataSlot&lt;V&gt; slot, V defaultValue)</code></pre>
-  </div>
-  <h5 class="parameters">Parameters</h5>
-  <table class="table table-bordered table-striped table-condensed">
-    <thead>
-      <tr>
-        <th>Type</th>
-        <th>Name</th>
-        <th>Description</th>
-      </tr>
-    </thead>
-    <tbody>
-      <tr>
-        <td><a class="xref" href="DotNext.UserDataSlot-1.html">UserDataSlot</a>&lt;V&gt;</td>
-        <td><span class="parametername">slot</span></td>
+</div>
+  <div class="markdown level1 conceptual"></div>
+  <h5 class="decalaration">Declaration</h5>
+  <div class="codewrapper">
+    <pre><code class="lang-csharp hljs">public V Get&lt;V&gt;(UserDataSlot&lt;V&gt; slot, V defaultValue)</code></pre>
+  </div>
+  <h5 class="parameters">Parameters</h5>
+  <table class="table table-bordered table-striped table-condensed">
+    <thead>
+      <tr>
+        <th>Type</th>
+        <th>Name</th>
+        <th>Description</th>
+      </tr>
+    </thead>
+    <tbody>
+      <tr>
+        <td><a class="xref" href="DotNext.UserDataSlot-1.html">UserDataSlot</a>&lt;V&gt;</td>
+        <td><span class="parametername">slot</span></td>
         <td><p>The slot identifying user data.</p>
-</td>
-      </tr>
-      <tr>
-        <td><span class="xref">V</span></td>
-        <td><span class="parametername">defaultValue</span></td>
+</td>
+      </tr>
+      <tr>
+        <td><span class="xref">V</span></td>
+        <td><span class="parametername">defaultValue</span></td>
         <td><p>Default value to be returned if no user data contained in this collection.</p>
-</td>
-      </tr>
-    </tbody>
-  </table>
-  <h5 class="returns">Returns</h5>
-  <table class="table table-bordered table-striped table-condensed">
-    <thead>
-      <tr>
-        <th>Type</th>
-        <th>Description</th>
-      </tr>
-    </thead>
-    <tbody>
-      <tr>
-        <td><span class="xref">V</span></td>
+</td>
+      </tr>
+    </tbody>
+  </table>
+  <h5 class="returns">Returns</h5>
+  <table class="table table-bordered table-striped table-condensed">
+    <thead>
+      <tr>
+        <th>Type</th>
+        <th>Description</th>
+      </tr>
+    </thead>
+    <tbody>
+      <tr>
+        <td><span class="xref">V</span></td>
         <td><p>User data.</p>
-</td>
-      </tr>
-    </tbody>
-  </table>
-  <h5 class="typeParameters">Type Parameters</h5>
-  <table class="table table-bordered table-striped table-condensed">
-    <thead>
-      <tr>
-        <th>Name</th>
-        <th>Description</th>
-      </tr>
-    </thead>
-    <tbody>
-      <tr>
-        <td><span class="parametername">V</span></td>
+</td>
+      </tr>
+    </tbody>
+  </table>
+  <h5 class="typeParameters">Type Parameters</h5>
+  <table class="table table-bordered table-striped table-condensed">
+    <thead>
+      <tr>
+        <th>Name</th>
+        <th>Description</th>
+      </tr>
+    </thead>
+    <tbody>
+      <tr>
+        <td><span class="parametername">V</span></td>
         <td><p>Type of data.</p>
-</td>
-      </tr>
-    </tbody>
-  </table>
-  <span class="small pull-right mobile-hide">
-    <span class="divider">|</span>
-    <a href="https://github.com/sakno/dotNext/new/gh-pages/apiSpec/new?filename=DotNext_UserDataStorage_GetHashCode.md&amp;value=---%0Auid%3A%20DotNext.UserDataStorage.GetHashCode%0Asummary%3A%20'*You%20can%20override%20summary%20for%20the%20API%20here%20using%20*MARKDOWN*%20syntax'%0A---%0A%0A*Please%20type%20below%20more%20information%20about%20this%20API%3A*%0A%0A">Improve this Doc</a>
-  </span>
-  <span class="small pull-right mobile-hide">
-    <a href="https://github.com/sakno/dotNext/blob/gh-pages/src/DotNext/UserDataStorage.cs/#L439">View Source</a>
-  </span>
-  <a id="DotNext_UserDataStorage_GetHashCode_" data-uid="DotNext.UserDataStorage.GetHashCode*"></a>
-  <h4 id="DotNext_UserDataStorage_GetHashCode" data-uid="DotNext.UserDataStorage.GetHashCode">GetHashCode()</h4>
+</td>
+      </tr>
+    </tbody>
+  </table>
+  <span class="small pull-right mobile-hide">
+    <span class="divider">|</span>
+    <a href="https://github.com/sakno/DotNext/new/gh-pages/apiSpec/new?filename=DotNext_UserDataStorage_GetHashCode.md&amp;value=---%0Auid%3A%20DotNext.UserDataStorage.GetHashCode%0Asummary%3A%20'*You%20can%20override%20summary%20for%20the%20API%20here%20using%20*MARKDOWN*%20syntax'%0A---%0A%0A*Please%20type%20below%20more%20information%20about%20this%20API%3A*%0A%0A">Improve this Doc</a>
+  </span>
+  <span class="small pull-right mobile-hide">
+    <a href="https://github.com/sakno/DotNext/blob/gh-pages/src/DotNext/UserDataStorage.cs/#L439">View Source</a>
+  </span>
+  <a id="DotNext_UserDataStorage_GetHashCode_" data-uid="DotNext.UserDataStorage.GetHashCode*"></a>
+  <h4 id="DotNext_UserDataStorage_GetHashCode" data-uid="DotNext.UserDataStorage.GetHashCode">GetHashCode()</h4>
   <div class="markdown level1 summary"><p>Computes identity hash code for this storage.</p>
-</div>
-  <div class="markdown level1 conceptual"></div>
-  <h5 class="decalaration">Declaration</h5>
-  <div class="codewrapper">
-    <pre><code class="lang-csharp hljs">public override int GetHashCode()</code></pre>
-  </div>
-  <h5 class="returns">Returns</h5>
-  <table class="table table-bordered table-striped table-condensed">
-    <thead>
-      <tr>
-        <th>Type</th>
-        <th>Description</th>
-      </tr>
-    </thead>
-    <tbody>
-      <tr>
-        <td><a class="xref" href="https://docs.microsoft.com/dotnet/api/system.int32">Int32</a></td>
+</div>
+  <div class="markdown level1 conceptual"></div>
+  <h5 class="decalaration">Declaration</h5>
+  <div class="codewrapper">
+    <pre><code class="lang-csharp hljs">public override int GetHashCode()</code></pre>
+  </div>
+  <h5 class="returns">Returns</h5>
+  <table class="table table-bordered table-striped table-condensed">
+    <thead>
+      <tr>
+        <th>Type</th>
+        <th>Description</th>
+      </tr>
+    </thead>
+    <tbody>
+      <tr>
+        <td><a class="xref" href="https://docs.microsoft.com/dotnet/api/system.int32">Int32</a></td>
         <td><p>The identity hash code for this storage.</p>
-</td>
-      </tr>
-    </tbody>
-  </table>
-  <h5 class="overrides">Overrides</h5>
-  <div><a class="xref" href="https://docs.microsoft.com/dotnet/api/system.valuetype.gethashcode#System_ValueType_GetHashCode">ValueType.GetHashCode()</a></div>
-  <span class="small pull-right mobile-hide">
-    <span class="divider">|</span>
-    <a href="https://github.com/sakno/dotNext/new/gh-pages/apiSpec/new?filename=DotNext_UserDataStorage_GetOrSet__1_DotNext_UserDataSlot___0__.md&amp;value=---%0Auid%3A%20DotNext.UserDataStorage.GetOrSet%60%601(DotNext.UserDataSlot%7B%60%600%7D)%0Asummary%3A%20'*You%20can%20override%20summary%20for%20the%20API%20here%20using%20*MARKDOWN*%20syntax'%0A---%0A%0A*Please%20type%20below%20more%20information%20about%20this%20API%3A*%0A%0A">Improve this Doc</a>
-  </span>
-  <span class="small pull-right mobile-hide">
-    <a href="https://github.com/sakno/dotNext/blob/gh-pages/src/DotNext/UserDataStorage.cs/#L256">View Source</a>
-  </span>
-  <a id="DotNext_UserDataStorage_GetOrSet_" data-uid="DotNext.UserDataStorage.GetOrSet*"></a>
-  <h4 id="DotNext_UserDataStorage_GetOrSet__1_DotNext_UserDataSlot___0__" data-uid="DotNext.UserDataStorage.GetOrSet``1(DotNext.UserDataSlot{``0})">GetOrSet&lt;V&gt;(UserDataSlot&lt;V&gt;)</h4>
+</td>
+      </tr>
+    </tbody>
+  </table>
+  <h5 class="overrides">Overrides</h5>
+  <div><a class="xref" href="https://docs.microsoft.com/dotnet/api/system.valuetype.gethashcode#System_ValueType_GetHashCode">ValueType.GetHashCode()</a></div>
+  <span class="small pull-right mobile-hide">
+    <span class="divider">|</span>
+    <a href="https://github.com/sakno/DotNext/new/gh-pages/apiSpec/new?filename=DotNext_UserDataStorage_GetOrSet__1_DotNext_UserDataSlot___0__.md&amp;value=---%0Auid%3A%20DotNext.UserDataStorage.GetOrSet%60%601(DotNext.UserDataSlot%7B%60%600%7D)%0Asummary%3A%20'*You%20can%20override%20summary%20for%20the%20API%20here%20using%20*MARKDOWN*%20syntax'%0A---%0A%0A*Please%20type%20below%20more%20information%20about%20this%20API%3A*%0A%0A">Improve this Doc</a>
+  </span>
+  <span class="small pull-right mobile-hide">
+    <a href="https://github.com/sakno/DotNext/blob/gh-pages/src/DotNext/UserDataStorage.cs/#L256">View Source</a>
+  </span>
+  <a id="DotNext_UserDataStorage_GetOrSet_" data-uid="DotNext.UserDataStorage.GetOrSet*"></a>
+  <h4 id="DotNext_UserDataStorage_GetOrSet__1_DotNext_UserDataSlot___0__" data-uid="DotNext.UserDataStorage.GetOrSet``1(DotNext.UserDataSlot{``0})">GetOrSet&lt;V&gt;(UserDataSlot&lt;V&gt;)</h4>
   <div class="markdown level1 summary"><p>Gets existing user data or creates a new data and return it.</p>
-</div>
-  <div class="markdown level1 conceptual"></div>
-  <h5 class="decalaration">Declaration</h5>
-  <div class="codewrapper">
+</div>
+  <div class="markdown level1 conceptual"></div>
+  <h5 class="decalaration">Declaration</h5>
+  <div class="codewrapper">
     <pre><code class="lang-csharp hljs">public V GetOrSet&lt;V&gt;(UserDataSlot&lt;V&gt; slot)
-    where V : new()</code></pre>
-  </div>
-  <h5 class="parameters">Parameters</h5>
-  <table class="table table-bordered table-striped table-condensed">
-    <thead>
-      <tr>
-        <th>Type</th>
-        <th>Name</th>
-        <th>Description</th>
-      </tr>
-    </thead>
-    <tbody>
-      <tr>
-        <td><a class="xref" href="DotNext.UserDataSlot-1.html">UserDataSlot</a>&lt;V&gt;</td>
-        <td><span class="parametername">slot</span></td>
+
+    where V : new()</code></pre>
+  </div>
+  <h5 class="parameters">Parameters</h5>
+  <table class="table table-bordered table-striped table-condensed">
+    <thead>
+      <tr>
+        <th>Type</th>
+        <th>Name</th>
+        <th>Description</th>
+      </tr>
+    </thead>
+    <tbody>
+      <tr>
+        <td><a class="xref" href="DotNext.UserDataSlot-1.html">UserDataSlot</a>&lt;V&gt;</td>
+        <td><span class="parametername">slot</span></td>
         <td><p>The slot identifying user data.</p>
-</td>
-      </tr>
-    </tbody>
-  </table>
-  <h5 class="returns">Returns</h5>
-  <table class="table table-bordered table-striped table-condensed">
-    <thead>
-      <tr>
-        <th>Type</th>
-        <th>Description</th>
-      </tr>
-    </thead>
-    <tbody>
-      <tr>
-        <td><span class="xref">V</span></td>
+</td>
+      </tr>
+    </tbody>
+  </table>
+  <h5 class="returns">Returns</h5>
+  <table class="table table-bordered table-striped table-condensed">
+    <thead>
+      <tr>
+        <th>Type</th>
+        <th>Description</th>
+      </tr>
+    </thead>
+    <tbody>
+      <tr>
+        <td><span class="xref">V</span></td>
         <td><p>The data associated with the slot.</p>
-</td>
-      </tr>
-    </tbody>
-  </table>
-  <h5 class="typeParameters">Type Parameters</h5>
-  <table class="table table-bordered table-striped table-condensed">
-    <thead>
-      <tr>
-        <th>Name</th>
-        <th>Description</th>
-      </tr>
-    </thead>
-    <tbody>
-      <tr>
-        <td><span class="parametername">V</span></td>
+</td>
+      </tr>
+    </tbody>
+  </table>
+  <h5 class="typeParameters">Type Parameters</h5>
+  <table class="table table-bordered table-striped table-condensed">
+    <thead>
+      <tr>
+        <th>Name</th>
+        <th>Description</th>
+      </tr>
+    </thead>
+    <tbody>
+      <tr>
+        <td><span class="parametername">V</span></td>
         <td><p>The type of user data associated with arbitrary object.</p>
-</td>
-      </tr>
-    </tbody>
-  </table>
-  <span class="small pull-right mobile-hide">
-    <span class="divider">|</span>
-    <a href="https://github.com/sakno/dotNext/new/gh-pages/apiSpec/new?filename=DotNext_UserDataStorage_GetOrSet__1_DotNext_UserDataSlot___0__DotNext_ValueFunc___0___.md&amp;value=---%0Auid%3A%20DotNext.UserDataStorage.GetOrSet%60%601(DotNext.UserDataSlot%7B%60%600%7D%2CDotNext.ValueFunc%7B%60%600%7D%40)%0Asummary%3A%20'*You%20can%20override%20summary%20for%20the%20API%20here%20using%20*MARKDOWN*%20syntax'%0A---%0A%0A*Please%20type%20below%20more%20information%20about%20this%20API%3A*%0A%0A">Improve this Doc</a>
-  </span>
-  <span class="small pull-right mobile-hide">
-    <a href="https://github.com/sakno/dotNext/blob/gh-pages/src/DotNext/UserDataStorage.cs/#L322">View Source</a>
-  </span>
-  <a id="DotNext_UserDataStorage_GetOrSet_" data-uid="DotNext.UserDataStorage.GetOrSet*"></a>
-  <h4 id="DotNext_UserDataStorage_GetOrSet__1_DotNext_UserDataSlot___0__DotNext_ValueFunc___0___" data-uid="DotNext.UserDataStorage.GetOrSet``1(DotNext.UserDataSlot{``0},DotNext.ValueFunc{``0}@)">GetOrSet&lt;V&gt;(UserDataSlot&lt;V&gt;, ValueFunc&lt;V&gt;)</h4>
+</td>
+      </tr>
+    </tbody>
+  </table>
+  <span class="small pull-right mobile-hide">
+    <span class="divider">|</span>
+    <a href="https://github.com/sakno/DotNext/new/gh-pages/apiSpec/new?filename=DotNext_UserDataStorage_GetOrSet__1_DotNext_UserDataSlot___0__DotNext_ValueFunc___0___.md&amp;value=---%0Auid%3A%20DotNext.UserDataStorage.GetOrSet%60%601(DotNext.UserDataSlot%7B%60%600%7D%2CDotNext.ValueFunc%7B%60%600%7D%40)%0Asummary%3A%20'*You%20can%20override%20summary%20for%20the%20API%20here%20using%20*MARKDOWN*%20syntax'%0A---%0A%0A*Please%20type%20below%20more%20information%20about%20this%20API%3A*%0A%0A">Improve this Doc</a>
+  </span>
+  <span class="small pull-right mobile-hide">
+    <a href="https://github.com/sakno/DotNext/blob/gh-pages/src/DotNext/UserDataStorage.cs/#L322">View Source</a>
+  </span>
+  <a id="DotNext_UserDataStorage_GetOrSet_" data-uid="DotNext.UserDataStorage.GetOrSet*"></a>
+  <h4 id="DotNext_UserDataStorage_GetOrSet__1_DotNext_UserDataSlot___0__DotNext_ValueFunc___0___" data-uid="DotNext.UserDataStorage.GetOrSet``1(DotNext.UserDataSlot{``0},DotNext.ValueFunc{``0}@)">GetOrSet&lt;V&gt;(UserDataSlot&lt;V&gt;, ValueFunc&lt;V&gt;)</h4>
   <div class="markdown level1 summary"><p>Gets existing user data or creates a new data and return it.</p>
-</div>
-  <div class="markdown level1 conceptual"></div>
-  <h5 class="decalaration">Declaration</h5>
-  <div class="codewrapper">
-    <pre><code class="lang-csharp hljs">public V GetOrSet&lt;V&gt;(UserDataSlot&lt;V&gt; slot, in ValueFunc&lt;V&gt; valueFactory)</code></pre>
-  </div>
-  <h5 class="parameters">Parameters</h5>
-  <table class="table table-bordered table-striped table-condensed">
-    <thead>
-      <tr>
-        <th>Type</th>
-        <th>Name</th>
-        <th>Description</th>
-      </tr>
-    </thead>
-    <tbody>
-      <tr>
-        <td><a class="xref" href="DotNext.UserDataSlot-1.html">UserDataSlot</a>&lt;V&gt;</td>
-        <td><span class="parametername">slot</span></td>
+</div>
+  <div class="markdown level1 conceptual"></div>
+  <h5 class="decalaration">Declaration</h5>
+  <div class="codewrapper">
+    <pre><code class="lang-csharp hljs">public V GetOrSet&lt;V&gt;(UserDataSlot&lt;V&gt; slot, in ValueFunc&lt;V&gt; valueFactory)</code></pre>
+  </div>
+  <h5 class="parameters">Parameters</h5>
+  <table class="table table-bordered table-striped table-condensed">
+    <thead>
+      <tr>
+        <th>Type</th>
+        <th>Name</th>
+        <th>Description</th>
+      </tr>
+    </thead>
+    <tbody>
+      <tr>
+        <td><a class="xref" href="DotNext.UserDataSlot-1.html">UserDataSlot</a>&lt;V&gt;</td>
+        <td><span class="parametername">slot</span></td>
         <td><p>The slot identifying user data.</p>
-</td>
-      </tr>
-      <tr>
-        <td><a class="xref" href="DotNext.ValueFunc-1.html">ValueFunc</a>&lt;V&gt;</td>
-        <td><span class="parametername">valueFactory</span></td>
+</td>
+      </tr>
+      <tr>
+        <td><a class="xref" href="DotNext.ValueFunc-1.html">ValueFunc</a>&lt;V&gt;</td>
+        <td><span class="parametername">valueFactory</span></td>
         <td><p>The value supplier which is called when no user data exists.</p>
-</td>
-      </tr>
-    </tbody>
-  </table>
-  <h5 class="returns">Returns</h5>
-  <table class="table table-bordered table-striped table-condensed">
-    <thead>
-      <tr>
-        <th>Type</th>
-        <th>Description</th>
-      </tr>
-    </thead>
-    <tbody>
-      <tr>
-        <td><span class="xref">V</span></td>
+</td>
+      </tr>
+    </tbody>
+  </table>
+  <h5 class="returns">Returns</h5>
+  <table class="table table-bordered table-striped table-condensed">
+    <thead>
+      <tr>
+        <th>Type</th>
+        <th>Description</th>
+      </tr>
+    </thead>
+    <tbody>
+      <tr>
+        <td><span class="xref">V</span></td>
         <td><p>The data associated with the slot.</p>
-</td>
-      </tr>
-    </tbody>
-  </table>
-  <h5 class="typeParameters">Type Parameters</h5>
-  <table class="table table-bordered table-striped table-condensed">
-    <thead>
-      <tr>
-        <th>Name</th>
-        <th>Description</th>
-      </tr>
-    </thead>
-    <tbody>
-      <tr>
-        <td><span class="parametername">V</span></td>
+</td>
+      </tr>
+    </tbody>
+  </table>
+  <h5 class="typeParameters">Type Parameters</h5>
+  <table class="table table-bordered table-striped table-condensed">
+    <thead>
+      <tr>
+        <th>Name</th>
+        <th>Description</th>
+      </tr>
+    </thead>
+    <tbody>
+      <tr>
+        <td><span class="parametername">V</span></td>
         <td><p>The type of user data associated with arbitrary object.</p>
-</td>
-      </tr>
-    </tbody>
-  </table>
-  <span class="small pull-right mobile-hide">
-    <span class="divider">|</span>
-    <a href="https://github.com/sakno/dotNext/new/gh-pages/apiSpec/new?filename=DotNext_UserDataStorage_GetOrSet__1_DotNext_UserDataSlot___0__System_Func___0__.md&amp;value=---%0Auid%3A%20DotNext.UserDataStorage.GetOrSet%60%601(DotNext.UserDataSlot%7B%60%600%7D%2CSystem.Func%7B%60%600%7D)%0Asummary%3A%20'*You%20can%20override%20summary%20for%20the%20API%20here%20using%20*MARKDOWN*%20syntax'%0A---%0A%0A*Please%20type%20below%20more%20information%20about%20this%20API%3A*%0A%0A">Improve this Doc</a>
-  </span>
-  <span class="small pull-right mobile-hide">
-    <a href="https://github.com/sakno/dotNext/blob/gh-pages/src/DotNext/UserDataStorage.cs/#L284">View Source</a>
-  </span>
-  <a id="DotNext_UserDataStorage_GetOrSet_" data-uid="DotNext.UserDataStorage.GetOrSet*"></a>
-  <h4 id="DotNext_UserDataStorage_GetOrSet__1_DotNext_UserDataSlot___0__System_Func___0__" data-uid="DotNext.UserDataStorage.GetOrSet``1(DotNext.UserDataSlot{``0},System.Func{``0})">GetOrSet&lt;V&gt;(UserDataSlot&lt;V&gt;, Func&lt;V&gt;)</h4>
+</td>
+      </tr>
+    </tbody>
+  </table>
+  <span class="small pull-right mobile-hide">
+    <span class="divider">|</span>
+    <a href="https://github.com/sakno/DotNext/new/gh-pages/apiSpec/new?filename=DotNext_UserDataStorage_GetOrSet__1_DotNext_UserDataSlot___0__System_Func___0__.md&amp;value=---%0Auid%3A%20DotNext.UserDataStorage.GetOrSet%60%601(DotNext.UserDataSlot%7B%60%600%7D%2CSystem.Func%7B%60%600%7D)%0Asummary%3A%20'*You%20can%20override%20summary%20for%20the%20API%20here%20using%20*MARKDOWN*%20syntax'%0A---%0A%0A*Please%20type%20below%20more%20information%20about%20this%20API%3A*%0A%0A">Improve this Doc</a>
+  </span>
+  <span class="small pull-right mobile-hide">
+    <a href="https://github.com/sakno/DotNext/blob/gh-pages/src/DotNext/UserDataStorage.cs/#L284">View Source</a>
+  </span>
+  <a id="DotNext_UserDataStorage_GetOrSet_" data-uid="DotNext.UserDataStorage.GetOrSet*"></a>
+  <h4 id="DotNext_UserDataStorage_GetOrSet__1_DotNext_UserDataSlot___0__System_Func___0__" data-uid="DotNext.UserDataStorage.GetOrSet``1(DotNext.UserDataSlot{``0},System.Func{``0})">GetOrSet&lt;V&gt;(UserDataSlot&lt;V&gt;, Func&lt;V&gt;)</h4>
   <div class="markdown level1 summary"><p>Gets existing user data or creates a new data and return it.</p>
-</div>
-  <div class="markdown level1 conceptual"></div>
-  <h5 class="decalaration">Declaration</h5>
-  <div class="codewrapper">
-    <pre><code class="lang-csharp hljs">public V GetOrSet&lt;V&gt;(UserDataSlot&lt;V&gt; slot, Func&lt;V&gt; valueFactory)</code></pre>
-  </div>
-  <h5 class="parameters">Parameters</h5>
-  <table class="table table-bordered table-striped table-condensed">
-    <thead>
-      <tr>
-        <th>Type</th>
-        <th>Name</th>
-        <th>Description</th>
-      </tr>
-    </thead>
-    <tbody>
-      <tr>
-        <td><a class="xref" href="DotNext.UserDataSlot-1.html">UserDataSlot</a>&lt;V&gt;</td>
-        <td><span class="parametername">slot</span></td>
+</div>
+  <div class="markdown level1 conceptual"></div>
+  <h5 class="decalaration">Declaration</h5>
+  <div class="codewrapper">
+    <pre><code class="lang-csharp hljs">public V GetOrSet&lt;V&gt;(UserDataSlot&lt;V&gt; slot, Func&lt;V&gt; valueFactory)</code></pre>
+  </div>
+  <h5 class="parameters">Parameters</h5>
+  <table class="table table-bordered table-striped table-condensed">
+    <thead>
+      <tr>
+        <th>Type</th>
+        <th>Name</th>
+        <th>Description</th>
+      </tr>
+    </thead>
+    <tbody>
+      <tr>
+        <td><a class="xref" href="DotNext.UserDataSlot-1.html">UserDataSlot</a>&lt;V&gt;</td>
+        <td><span class="parametername">slot</span></td>
         <td><p>The slot identifying user data.</p>
-</td>
-      </tr>
-      <tr>
-        <td><a class="xref" href="https://docs.microsoft.com/dotnet/api/system.func-1">Func</a>&lt;V&gt;</td>
-        <td><span class="parametername">valueFactory</span></td>
+</td>
+      </tr>
+      <tr>
+        <td><a class="xref" href="https://docs.microsoft.com/dotnet/api/system.func-1">Func</a>&lt;V&gt;</td>
+        <td><span class="parametername">valueFactory</span></td>
         <td><p>The value supplier which is called when no user data exists.</p>
-</td>
-      </tr>
-    </tbody>
-  </table>
-  <h5 class="returns">Returns</h5>
-  <table class="table table-bordered table-striped table-condensed">
-    <thead>
-      <tr>
-        <th>Type</th>
-        <th>Description</th>
-      </tr>
-    </thead>
-    <tbody>
-      <tr>
-        <td><span class="xref">V</span></td>
+</td>
+      </tr>
+    </tbody>
+  </table>
+  <h5 class="returns">Returns</h5>
+  <table class="table table-bordered table-striped table-condensed">
+    <thead>
+      <tr>
+        <th>Type</th>
+        <th>Description</th>
+      </tr>
+    </thead>
+    <tbody>
+      <tr>
+        <td><span class="xref">V</span></td>
         <td><p>The data associated with the slot.</p>
-</td>
-      </tr>
-    </tbody>
-  </table>
-  <h5 class="typeParameters">Type Parameters</h5>
-  <table class="table table-bordered table-striped table-condensed">
-    <thead>
-      <tr>
-        <th>Name</th>
-        <th>Description</th>
-      </tr>
-    </thead>
-    <tbody>
-      <tr>
-        <td><span class="parametername">V</span></td>
+</td>
+      </tr>
+    </tbody>
+  </table>
+  <h5 class="typeParameters">Type Parameters</h5>
+  <table class="table table-bordered table-striped table-condensed">
+    <thead>
+      <tr>
+        <th>Name</th>
+        <th>Description</th>
+      </tr>
+    </thead>
+    <tbody>
+      <tr>
+        <td><span class="parametername">V</span></td>
         <td><p>The type of user data associated with arbitrary object.</p>
-</td>
-      </tr>
-    </tbody>
-  </table>
-  <span class="small pull-right mobile-hide">
-    <span class="divider">|</span>
-    <a href="https://github.com/sakno/dotNext/new/gh-pages/apiSpec/new?filename=DotNext_UserDataStorage_GetOrSet__2_DotNext_UserDataSlot___0__.md&amp;value=---%0Auid%3A%20DotNext.UserDataStorage.GetOrSet%60%602(DotNext.UserDataSlot%7B%60%600%7D)%0Asummary%3A%20'*You%20can%20override%20summary%20for%20the%20API%20here%20using%20*MARKDOWN*%20syntax'%0A---%0A%0A*Please%20type%20below%20more%20information%20about%20this%20API%3A*%0A%0A">Improve this Doc</a>
-  </span>
-  <span class="small pull-right mobile-hide">
-    <a href="https://github.com/sakno/dotNext/blob/gh-pages/src/DotNext/UserDataStorage.cs/#L270">View Source</a>
-  </span>
-  <a id="DotNext_UserDataStorage_GetOrSet_" data-uid="DotNext.UserDataStorage.GetOrSet*"></a>
-  <h4 id="DotNext_UserDataStorage_GetOrSet__2_DotNext_UserDataSlot___0__" data-uid="DotNext.UserDataStorage.GetOrSet``2(DotNext.UserDataSlot{``0})">GetOrSet&lt;B, D&gt;(UserDataSlot&lt;B&gt;)</h4>
+</td>
+      </tr>
+    </tbody>
+  </table>
+  <span class="small pull-right mobile-hide">
+    <span class="divider">|</span>
+    <a href="https://github.com/sakno/DotNext/new/gh-pages/apiSpec/new?filename=DotNext_UserDataStorage_GetOrSet__2_DotNext_UserDataSlot___0__.md&amp;value=---%0Auid%3A%20DotNext.UserDataStorage.GetOrSet%60%602(DotNext.UserDataSlot%7B%60%600%7D)%0Asummary%3A%20'*You%20can%20override%20summary%20for%20the%20API%20here%20using%20*MARKDOWN*%20syntax'%0A---%0A%0A*Please%20type%20below%20more%20information%20about%20this%20API%3A*%0A%0A">Improve this Doc</a>
+  </span>
+  <span class="small pull-right mobile-hide">
+    <a href="https://github.com/sakno/DotNext/blob/gh-pages/src/DotNext/UserDataStorage.cs/#L270">View Source</a>
+  </span>
+  <a id="DotNext_UserDataStorage_GetOrSet_" data-uid="DotNext.UserDataStorage.GetOrSet*"></a>
+  <h4 id="DotNext_UserDataStorage_GetOrSet__2_DotNext_UserDataSlot___0__" data-uid="DotNext.UserDataStorage.GetOrSet``2(DotNext.UserDataSlot{``0})">GetOrSet&lt;B, D&gt;(UserDataSlot&lt;B&gt;)</h4>
   <div class="markdown level1 summary"><p>Gets existing user data or creates a new data and return it.</p>
-</div>
-  <div class="markdown level1 conceptual"></div>
-  <h5 class="decalaration">Declaration</h5>
-  <div class="codewrapper">
+</div>
+  <div class="markdown level1 conceptual"></div>
+  <h5 class="decalaration">Declaration</h5>
+  <div class="codewrapper">
     <pre><code class="lang-csharp hljs">public B GetOrSet&lt;B, D&gt;(UserDataSlot&lt;B&gt; slot)
-    where D : class, B, new()</code></pre>
-  </div>
-  <h5 class="parameters">Parameters</h5>
-  <table class="table table-bordered table-striped table-condensed">
-    <thead>
-      <tr>
-        <th>Type</th>
-        <th>Name</th>
-        <th>Description</th>
-      </tr>
-    </thead>
-    <tbody>
-      <tr>
-        <td><a class="xref" href="DotNext.UserDataSlot-1.html">UserDataSlot</a>&lt;B&gt;</td>
-        <td><span class="parametername">slot</span></td>
+
+    where D : class, B, new()</code></pre>
+  </div>
+  <h5 class="parameters">Parameters</h5>
+  <table class="table table-bordered table-striped table-condensed">
+    <thead>
+      <tr>
+        <th>Type</th>
+        <th>Name</th>
+        <th>Description</th>
+      </tr>
+    </thead>
+    <tbody>
+      <tr>
+        <td><a class="xref" href="DotNext.UserDataSlot-1.html">UserDataSlot</a>&lt;B&gt;</td>
+        <td><span class="parametername">slot</span></td>
         <td><p>The slot identifying user data.</p>
-</td>
-      </tr>
-    </tbody>
-  </table>
-  <h5 class="returns">Returns</h5>
-  <table class="table table-bordered table-striped table-condensed">
-    <thead>
-      <tr>
-        <th>Type</th>
-        <th>Description</th>
-      </tr>
-    </thead>
-    <tbody>
-      <tr>
-        <td><span class="xref">B</span></td>
+</td>
+      </tr>
+    </tbody>
+  </table>
+  <h5 class="returns">Returns</h5>
+  <table class="table table-bordered table-striped table-condensed">
+    <thead>
+      <tr>
+        <th>Type</th>
+        <th>Description</th>
+      </tr>
+    </thead>
+    <tbody>
+      <tr>
+        <td><span class="xref">B</span></td>
         <td><p>The data associated with the slot.</p>
-</td>
-      </tr>
-    </tbody>
-  </table>
-  <h5 class="typeParameters">Type Parameters</h5>
-  <table class="table table-bordered table-striped table-condensed">
-    <thead>
-      <tr>
-        <th>Name</th>
-        <th>Description</th>
-      </tr>
-    </thead>
-    <tbody>
-      <tr>
-        <td><span class="parametername">B</span></td>
+</td>
+      </tr>
+    </tbody>
+  </table>
+  <h5 class="typeParameters">Type Parameters</h5>
+  <table class="table table-bordered table-striped table-condensed">
+    <thead>
+      <tr>
+        <th>Name</th>
+        <th>Description</th>
+      </tr>
+    </thead>
+    <tbody>
+      <tr>
+        <td><span class="parametername">B</span></td>
         <td><p>The type of user data associated with arbitrary object.</p>
-</td>
-      </tr>
-      <tr>
-        <td><span class="parametername">D</span></td>
+</td>
+      </tr>
+      <tr>
+        <td><span class="parametername">D</span></td>
         <td><p>The derived type with public parameterless constructor.</p>
-</td>
-      </tr>
-    </tbody>
-  </table>
-  <span class="small pull-right mobile-hide">
-    <span class="divider">|</span>
-    <a href="https://github.com/sakno/dotNext/new/gh-pages/apiSpec/new?filename=DotNext_UserDataStorage_GetOrSet__2_DotNext_UserDataSlot___1____0_DotNext_ValueFunc___0___1___.md&amp;value=---%0Auid%3A%20DotNext.UserDataStorage.GetOrSet%60%602(DotNext.UserDataSlot%7B%60%601%7D%2C%60%600%2CDotNext.ValueFunc%7B%60%600%2C%60%601%7D%40)%0Asummary%3A%20'*You%20can%20override%20summary%20for%20the%20API%20here%20using%20*MARKDOWN*%20syntax'%0A---%0A%0A*Please%20type%20below%20more%20information%20about%20this%20API%3A*%0A%0A">Improve this Doc</a>
-  </span>
-  <span class="small pull-right mobile-hide">
-    <a href="https://github.com/sakno/dotNext/blob/gh-pages/src/DotNext/UserDataStorage.cs/#L335">View Source</a>
-  </span>
-  <a id="DotNext_UserDataStorage_GetOrSet_" data-uid="DotNext.UserDataStorage.GetOrSet*"></a>
-  <h4 id="DotNext_UserDataStorage_GetOrSet__2_DotNext_UserDataSlot___1____0_DotNext_ValueFunc___0___1___" data-uid="DotNext.UserDataStorage.GetOrSet``2(DotNext.UserDataSlot{``1},``0,DotNext.ValueFunc{``0,``1}@)">GetOrSet&lt;T, V&gt;(UserDataSlot&lt;V&gt;, T, ValueFunc&lt;T, V&gt;)</h4>
+</td>
+      </tr>
+    </tbody>
+  </table>
+  <span class="small pull-right mobile-hide">
+    <span class="divider">|</span>
+    <a href="https://github.com/sakno/DotNext/new/gh-pages/apiSpec/new?filename=DotNext_UserDataStorage_GetOrSet__2_DotNext_UserDataSlot___1____0_DotNext_ValueFunc___0___1___.md&amp;value=---%0Auid%3A%20DotNext.UserDataStorage.GetOrSet%60%602(DotNext.UserDataSlot%7B%60%601%7D%2C%60%600%2CDotNext.ValueFunc%7B%60%600%2C%60%601%7D%40)%0Asummary%3A%20'*You%20can%20override%20summary%20for%20the%20API%20here%20using%20*MARKDOWN*%20syntax'%0A---%0A%0A*Please%20type%20below%20more%20information%20about%20this%20API%3A*%0A%0A">Improve this Doc</a>
+  </span>
+  <span class="small pull-right mobile-hide">
+    <a href="https://github.com/sakno/DotNext/blob/gh-pages/src/DotNext/UserDataStorage.cs/#L335">View Source</a>
+  </span>
+  <a id="DotNext_UserDataStorage_GetOrSet_" data-uid="DotNext.UserDataStorage.GetOrSet*"></a>
+  <h4 id="DotNext_UserDataStorage_GetOrSet__2_DotNext_UserDataSlot___1____0_DotNext_ValueFunc___0___1___" data-uid="DotNext.UserDataStorage.GetOrSet``2(DotNext.UserDataSlot{``1},``0,DotNext.ValueFunc{``0,``1}@)">GetOrSet&lt;T, V&gt;(UserDataSlot&lt;V&gt;, T, ValueFunc&lt;T, V&gt;)</h4>
   <div class="markdown level1 summary"><p>Gets existing user data or creates a new data and return it.</p>
-</div>
-  <div class="markdown level1 conceptual"></div>
-  <h5 class="decalaration">Declaration</h5>
-  <div class="codewrapper">
-    <pre><code class="lang-csharp hljs">public V GetOrSet&lt;T, V&gt;(UserDataSlot&lt;V&gt; slot, T arg, in ValueFunc&lt;T, V&gt; valueFactory)</code></pre>
-  </div>
-  <h5 class="parameters">Parameters</h5>
-  <table class="table table-bordered table-striped table-condensed">
-    <thead>
-      <tr>
-        <th>Type</th>
-        <th>Name</th>
-        <th>Description</th>
-      </tr>
-    </thead>
-    <tbody>
-      <tr>
-        <td><a class="xref" href="DotNext.UserDataSlot-1.html">UserDataSlot</a>&lt;V&gt;</td>
-        <td><span class="parametername">slot</span></td>
+</div>
+  <div class="markdown level1 conceptual"></div>
+  <h5 class="decalaration">Declaration</h5>
+  <div class="codewrapper">
+    <pre><code class="lang-csharp hljs">public V GetOrSet&lt;T, V&gt;(UserDataSlot&lt;V&gt; slot, T arg, in ValueFunc&lt;T, V&gt; valueFactory)</code></pre>
+  </div>
+  <h5 class="parameters">Parameters</h5>
+  <table class="table table-bordered table-striped table-condensed">
+    <thead>
+      <tr>
+        <th>Type</th>
+        <th>Name</th>
+        <th>Description</th>
+      </tr>
+    </thead>
+    <tbody>
+      <tr>
+        <td><a class="xref" href="DotNext.UserDataSlot-1.html">UserDataSlot</a>&lt;V&gt;</td>
+        <td><span class="parametername">slot</span></td>
         <td><p>The slot identifying user data.</p>
-</td>
-      </tr>
-      <tr>
-        <td><span class="xref">T</span></td>
-        <td><span class="parametername">arg</span></td>
+</td>
+      </tr>
+      <tr>
+        <td><span class="xref">T</span></td>
+        <td><span class="parametername">arg</span></td>
         <td><p>The argument to be passed into factory.</p>
-</td>
-      </tr>
-      <tr>
-        <td><a class="xref" href="DotNext.ValueFunc-2.html">ValueFunc</a>&lt;T, V&gt;</td>
-        <td><span class="parametername">valueFactory</span></td>
+</td>
+      </tr>
+      <tr>
+        <td><a class="xref" href="DotNext.ValueFunc-2.html">ValueFunc</a>&lt;T, V&gt;</td>
+        <td><span class="parametername">valueFactory</span></td>
         <td><p>The value supplier which is called when no user data exists.</p>
-</td>
-      </tr>
-    </tbody>
-  </table>
-  <h5 class="returns">Returns</h5>
-  <table class="table table-bordered table-striped table-condensed">
-    <thead>
-      <tr>
-        <th>Type</th>
-        <th>Description</th>
-      </tr>
-    </thead>
-    <tbody>
-      <tr>
-        <td><span class="xref">V</span></td>
+</td>
+      </tr>
+    </tbody>
+  </table>
+  <h5 class="returns">Returns</h5>
+  <table class="table table-bordered table-striped table-condensed">
+    <thead>
+      <tr>
+        <th>Type</th>
+        <th>Description</th>
+      </tr>
+    </thead>
+    <tbody>
+      <tr>
+        <td><span class="xref">V</span></td>
         <td><p>The data associated with the slot.</p>
-</td>
-      </tr>
-    </tbody>
-  </table>
-  <h5 class="typeParameters">Type Parameters</h5>
-  <table class="table table-bordered table-striped table-condensed">
-    <thead>
-      <tr>
-        <th>Name</th>
-        <th>Description</th>
-      </tr>
-    </thead>
-    <tbody>
-      <tr>
-        <td><span class="parametername">T</span></td>
+</td>
+      </tr>
+    </tbody>
+  </table>
+  <h5 class="typeParameters">Type Parameters</h5>
+  <table class="table table-bordered table-striped table-condensed">
+    <thead>
+      <tr>
+        <th>Name</th>
+        <th>Description</th>
+      </tr>
+    </thead>
+    <tbody>
+      <tr>
+        <td><span class="parametername">T</span></td>
         <td><p>The type of the argument to be passed into factory.</p>
-</td>
-      </tr>
-      <tr>
-        <td><span class="parametername">V</span></td>
+</td>
+      </tr>
+      <tr>
+        <td><span class="parametername">V</span></td>
         <td><p>The type of user data associated with arbitrary object.</p>
-</td>
-      </tr>
-    </tbody>
-  </table>
-  <span class="small pull-right mobile-hide">
-    <span class="divider">|</span>
-    <a href="https://github.com/sakno/dotNext/new/gh-pages/apiSpec/new?filename=DotNext_UserDataStorage_GetOrSet__2_DotNext_UserDataSlot___1____0_System_Func___0___1__.md&amp;value=---%0Auid%3A%20DotNext.UserDataStorage.GetOrSet%60%602(DotNext.UserDataSlot%7B%60%601%7D%2C%60%600%2CSystem.Func%7B%60%600%2C%60%601%7D)%0Asummary%3A%20'*You%20can%20override%20summary%20for%20the%20API%20here%20using%20*MARKDOWN*%20syntax'%0A---%0A%0A*Please%20type%20below%20more%20information%20about%20this%20API%3A*%0A%0A">Improve this Doc</a>
-  </span>
-  <span class="small pull-right mobile-hide">
-    <a href="https://github.com/sakno/dotNext/blob/gh-pages/src/DotNext/UserDataStorage.cs/#L296">View Source</a>
-  </span>
-  <a id="DotNext_UserDataStorage_GetOrSet_" data-uid="DotNext.UserDataStorage.GetOrSet*"></a>
-  <h4 id="DotNext_UserDataStorage_GetOrSet__2_DotNext_UserDataSlot___1____0_System_Func___0___1__" data-uid="DotNext.UserDataStorage.GetOrSet``2(DotNext.UserDataSlot{``1},``0,System.Func{``0,``1})">GetOrSet&lt;T, V&gt;(UserDataSlot&lt;V&gt;, T, Func&lt;T, V&gt;)</h4>
+</td>
+      </tr>
+    </tbody>
+  </table>
+  <span class="small pull-right mobile-hide">
+    <span class="divider">|</span>
+    <a href="https://github.com/sakno/DotNext/new/gh-pages/apiSpec/new?filename=DotNext_UserDataStorage_GetOrSet__2_DotNext_UserDataSlot___1____0_System_Func___0___1__.md&amp;value=---%0Auid%3A%20DotNext.UserDataStorage.GetOrSet%60%602(DotNext.UserDataSlot%7B%60%601%7D%2C%60%600%2CSystem.Func%7B%60%600%2C%60%601%7D)%0Asummary%3A%20'*You%20can%20override%20summary%20for%20the%20API%20here%20using%20*MARKDOWN*%20syntax'%0A---%0A%0A*Please%20type%20below%20more%20information%20about%20this%20API%3A*%0A%0A">Improve this Doc</a>
+  </span>
+  <span class="small pull-right mobile-hide">
+    <a href="https://github.com/sakno/DotNext/blob/gh-pages/src/DotNext/UserDataStorage.cs/#L296">View Source</a>
+  </span>
+  <a id="DotNext_UserDataStorage_GetOrSet_" data-uid="DotNext.UserDataStorage.GetOrSet*"></a>
+  <h4 id="DotNext_UserDataStorage_GetOrSet__2_DotNext_UserDataSlot___1____0_System_Func___0___1__" data-uid="DotNext.UserDataStorage.GetOrSet``2(DotNext.UserDataSlot{``1},``0,System.Func{``0,``1})">GetOrSet&lt;T, V&gt;(UserDataSlot&lt;V&gt;, T, Func&lt;T, V&gt;)</h4>
   <div class="markdown level1 summary"><p>Gets existing user data or creates a new data and return it.</p>
-</div>
-  <div class="markdown level1 conceptual"></div>
-  <h5 class="decalaration">Declaration</h5>
-  <div class="codewrapper">
-    <pre><code class="lang-csharp hljs">public V GetOrSet&lt;T, V&gt;(UserDataSlot&lt;V&gt; slot, T arg, Func&lt;T, V&gt; valueFactory)</code></pre>
-  </div>
-  <h5 class="parameters">Parameters</h5>
-  <table class="table table-bordered table-striped table-condensed">
-    <thead>
-      <tr>
-        <th>Type</th>
-        <th>Name</th>
-        <th>Description</th>
-      </tr>
-    </thead>
-    <tbody>
-      <tr>
-        <td><a class="xref" href="DotNext.UserDataSlot-1.html">UserDataSlot</a>&lt;V&gt;</td>
-        <td><span class="parametername">slot</span></td>
+</div>
+  <div class="markdown level1 conceptual"></div>
+  <h5 class="decalaration">Declaration</h5>
+  <div class="codewrapper">
+    <pre><code class="lang-csharp hljs">public V GetOrSet&lt;T, V&gt;(UserDataSlot&lt;V&gt; slot, T arg, Func&lt;T, V&gt; valueFactory)</code></pre>
+  </div>
+  <h5 class="parameters">Parameters</h5>
+  <table class="table table-bordered table-striped table-condensed">
+    <thead>
+      <tr>
+        <th>Type</th>
+        <th>Name</th>
+        <th>Description</th>
+      </tr>
+    </thead>
+    <tbody>
+      <tr>
+        <td><a class="xref" href="DotNext.UserDataSlot-1.html">UserDataSlot</a>&lt;V&gt;</td>
+        <td><span class="parametername">slot</span></td>
         <td><p>The slot identifying user data.</p>
-</td>
-      </tr>
-      <tr>
-        <td><span class="xref">T</span></td>
-        <td><span class="parametername">arg</span></td>
+</td>
+      </tr>
+      <tr>
+        <td><span class="xref">T</span></td>
+        <td><span class="parametername">arg</span></td>
         <td><p>The argument to be passed into factory.</p>
-</td>
-      </tr>
-      <tr>
-        <td><a class="xref" href="https://docs.microsoft.com/dotnet/api/system.func-2">Func</a>&lt;T, V&gt;</td>
-        <td><span class="parametername">valueFactory</span></td>
+</td>
+      </tr>
+      <tr>
+        <td><a class="xref" href="https://docs.microsoft.com/dotnet/api/system.func-2">Func</a>&lt;T, V&gt;</td>
+        <td><span class="parametername">valueFactory</span></td>
         <td><p>The value supplier which is called when no user data exists.</p>
-</td>
-      </tr>
-    </tbody>
-  </table>
-  <h5 class="returns">Returns</h5>
-  <table class="table table-bordered table-striped table-condensed">
-    <thead>
-      <tr>
-        <th>Type</th>
-        <th>Description</th>
-      </tr>
-    </thead>
-    <tbody>
-      <tr>
-        <td><span class="xref">V</span></td>
+</td>
+      </tr>
+    </tbody>
+  </table>
+  <h5 class="returns">Returns</h5>
+  <table class="table table-bordered table-striped table-condensed">
+    <thead>
+      <tr>
+        <th>Type</th>
+        <th>Description</th>
+      </tr>
+    </thead>
+    <tbody>
+      <tr>
+        <td><span class="xref">V</span></td>
         <td><p>The data associated with the slot.</p>
-</td>
-      </tr>
-    </tbody>
-  </table>
-  <h5 class="typeParameters">Type Parameters</h5>
-  <table class="table table-bordered table-striped table-condensed">
-    <thead>
-      <tr>
-        <th>Name</th>
-        <th>Description</th>
-      </tr>
-    </thead>
-    <tbody>
-      <tr>
-        <td><span class="parametername">T</span></td>
+</td>
+      </tr>
+    </tbody>
+  </table>
+  <h5 class="typeParameters">Type Parameters</h5>
+  <table class="table table-bordered table-striped table-condensed">
+    <thead>
+      <tr>
+        <th>Name</th>
+        <th>Description</th>
+      </tr>
+    </thead>
+    <tbody>
+      <tr>
+        <td><span class="parametername">T</span></td>
         <td><p>The type of the argument to be passed into factory.</p>
-</td>
-      </tr>
-      <tr>
-        <td><span class="parametername">V</span></td>
+</td>
+      </tr>
+      <tr>
+        <td><span class="parametername">V</span></td>
         <td><p>The type of user data associated with arbitrary object.</p>
-</td>
-      </tr>
-    </tbody>
-  </table>
-  <span class="small pull-right mobile-hide">
-    <span class="divider">|</span>
-    <a href="https://github.com/sakno/dotNext/new/gh-pages/apiSpec/new?filename=DotNext_UserDataStorage_GetOrSet__3_DotNext_UserDataSlot___2____0___1_DotNext_ValueFunc___0___1___2___.md&amp;value=---%0Auid%3A%20DotNext.UserDataStorage.GetOrSet%60%603(DotNext.UserDataSlot%7B%60%602%7D%2C%60%600%2C%60%601%2CDotNext.ValueFunc%7B%60%600%2C%60%601%2C%60%602%7D%40)%0Asummary%3A%20'*You%20can%20override%20summary%20for%20the%20API%20here%20using%20*MARKDOWN*%20syntax'%0A---%0A%0A*Please%20type%20below%20more%20information%20about%20this%20API%3A*%0A%0A">Improve this Doc</a>
-  </span>
-  <span class="small pull-right mobile-hide">
-    <a href="https://github.com/sakno/dotNext/blob/gh-pages/src/DotNext/UserDataStorage.cs/#L353">View Source</a>
-  </span>
-  <a id="DotNext_UserDataStorage_GetOrSet_" data-uid="DotNext.UserDataStorage.GetOrSet*"></a>
-  <h4 id="DotNext_UserDataStorage_GetOrSet__3_DotNext_UserDataSlot___2____0___1_DotNext_ValueFunc___0___1___2___" data-uid="DotNext.UserDataStorage.GetOrSet``3(DotNext.UserDataSlot{``2},``0,``1,DotNext.ValueFunc{``0,``1,``2}@)">GetOrSet&lt;T1, T2, V&gt;(UserDataSlot&lt;V&gt;, T1, T2, ValueFunc&lt;T1, T2, V&gt;)</h4>
+</td>
+      </tr>
+    </tbody>
+  </table>
+  <span class="small pull-right mobile-hide">
+    <span class="divider">|</span>
+    <a href="https://github.com/sakno/DotNext/new/gh-pages/apiSpec/new?filename=DotNext_UserDataStorage_GetOrSet__3_DotNext_UserDataSlot___2____0___1_DotNext_ValueFunc___0___1___2___.md&amp;value=---%0Auid%3A%20DotNext.UserDataStorage.GetOrSet%60%603(DotNext.UserDataSlot%7B%60%602%7D%2C%60%600%2C%60%601%2CDotNext.ValueFunc%7B%60%600%2C%60%601%2C%60%602%7D%40)%0Asummary%3A%20'*You%20can%20override%20summary%20for%20the%20API%20here%20using%20*MARKDOWN*%20syntax'%0A---%0A%0A*Please%20type%20below%20more%20information%20about%20this%20API%3A*%0A%0A">Improve this Doc</a>
+  </span>
+  <span class="small pull-right mobile-hide">
+    <a href="https://github.com/sakno/DotNext/blob/gh-pages/src/DotNext/UserDataStorage.cs/#L353">View Source</a>
+  </span>
+  <a id="DotNext_UserDataStorage_GetOrSet_" data-uid="DotNext.UserDataStorage.GetOrSet*"></a>
+  <h4 id="DotNext_UserDataStorage_GetOrSet__3_DotNext_UserDataSlot___2____0___1_DotNext_ValueFunc___0___1___2___" data-uid="DotNext.UserDataStorage.GetOrSet``3(DotNext.UserDataSlot{``2},``0,``1,DotNext.ValueFunc{``0,``1,``2}@)">GetOrSet&lt;T1, T2, V&gt;(UserDataSlot&lt;V&gt;, T1, T2, ValueFunc&lt;T1, T2, V&gt;)</h4>
   <div class="markdown level1 summary"><p>Gets existing user data or creates a new data and return it.</p>
-</div>
-  <div class="markdown level1 conceptual"></div>
-  <h5 class="decalaration">Declaration</h5>
-  <div class="codewrapper">
-    <pre><code class="lang-csharp hljs">public V GetOrSet&lt;T1, T2, V&gt;(UserDataSlot&lt;V&gt; slot, T1 arg1, T2 arg2, in ValueFunc&lt;T1, T2, V&gt; valueFactory)</code></pre>
-  </div>
-  <h5 class="parameters">Parameters</h5>
-  <table class="table table-bordered table-striped table-condensed">
-    <thead>
-      <tr>
-        <th>Type</th>
-        <th>Name</th>
-        <th>Description</th>
-      </tr>
-    </thead>
-    <tbody>
-      <tr>
-        <td><a class="xref" href="DotNext.UserDataSlot-1.html">UserDataSlot</a>&lt;V&gt;</td>
-        <td><span class="parametername">slot</span></td>
+</div>
+  <div class="markdown level1 conceptual"></div>
+  <h5 class="decalaration">Declaration</h5>
+  <div class="codewrapper">
+    <pre><code class="lang-csharp hljs">public V GetOrSet&lt;T1, T2, V&gt;(UserDataSlot&lt;V&gt; slot, T1 arg1, T2 arg2, in ValueFunc&lt;T1, T2, V&gt; valueFactory)</code></pre>
+  </div>
+  <h5 class="parameters">Parameters</h5>
+  <table class="table table-bordered table-striped table-condensed">
+    <thead>
+      <tr>
+        <th>Type</th>
+        <th>Name</th>
+        <th>Description</th>
+      </tr>
+    </thead>
+    <tbody>
+      <tr>
+        <td><a class="xref" href="DotNext.UserDataSlot-1.html">UserDataSlot</a>&lt;V&gt;</td>
+        <td><span class="parametername">slot</span></td>
         <td><p>The slot identifying user data.</p>
-</td>
-      </tr>
-      <tr>
-        <td><span class="xref">T1</span></td>
-        <td><span class="parametername">arg1</span></td>
+</td>
+      </tr>
+      <tr>
+        <td><span class="xref">T1</span></td>
+        <td><span class="parametername">arg1</span></td>
         <td><p>The first argument to be passed into factory.</p>
-</td>
-      </tr>
-      <tr>
-        <td><span class="xref">T2</span></td>
-        <td><span class="parametername">arg2</span></td>
+</td>
+      </tr>
+      <tr>
+        <td><span class="xref">T2</span></td>
+        <td><span class="parametername">arg2</span></td>
         <td><p>The second argument to be passed into factory.</p>
-</td>
-      </tr>
-      <tr>
-        <td><a class="xref" href="DotNext.ValueFunc-3.html">ValueFunc</a>&lt;T1, T2, V&gt;</td>
-        <td><span class="parametername">valueFactory</span></td>
+</td>
+      </tr>
+      <tr>
+        <td><a class="xref" href="DotNext.ValueFunc-3.html">ValueFunc</a>&lt;T1, T2, V&gt;</td>
+        <td><span class="parametername">valueFactory</span></td>
         <td><p>The value supplier which is called when no user data exists.</p>
-</td>
-      </tr>
-    </tbody>
-  </table>
-  <h5 class="returns">Returns</h5>
-  <table class="table table-bordered table-striped table-condensed">
-    <thead>
-      <tr>
-        <th>Type</th>
-        <th>Description</th>
-      </tr>
-    </thead>
-    <tbody>
-      <tr>
-        <td><span class="xref">V</span></td>
+</td>
+      </tr>
+    </tbody>
+  </table>
+  <h5 class="returns">Returns</h5>
+  <table class="table table-bordered table-striped table-condensed">
+    <thead>
+      <tr>
+        <th>Type</th>
+        <th>Description</th>
+      </tr>
+    </thead>
+    <tbody>
+      <tr>
+        <td><span class="xref">V</span></td>
         <td><p>The data associated with the slot.</p>
-</td>
-      </tr>
-    </tbody>
-  </table>
-  <h5 class="typeParameters">Type Parameters</h5>
-  <table class="table table-bordered table-striped table-condensed">
-    <thead>
-      <tr>
-        <th>Name</th>
-        <th>Description</th>
-      </tr>
-    </thead>
-    <tbody>
-      <tr>
-        <td><span class="parametername">T1</span></td>
+</td>
+      </tr>
+    </tbody>
+  </table>
+  <h5 class="typeParameters">Type Parameters</h5>
+  <table class="table table-bordered table-striped table-condensed">
+    <thead>
+      <tr>
+        <th>Name</th>
+        <th>Description</th>
+      </tr>
+    </thead>
+    <tbody>
+      <tr>
+        <td><span class="parametername">T1</span></td>
         <td><p>The type of the first argument to be passed into factory.</p>
-</td>
-      </tr>
-      <tr>
-        <td><span class="parametername">T2</span></td>
+</td>
+      </tr>
+      <tr>
+        <td><span class="parametername">T2</span></td>
         <td><p>The type of the first argument to be passed into factory.</p>
-</td>
-      </tr>
-      <tr>
-        <td><span class="parametername">V</span></td>
+</td>
+      </tr>
+      <tr>
+        <td><span class="parametername">V</span></td>
         <td><p>The type of user data associated with arbitrary object.</p>
-</td>
-      </tr>
-    </tbody>
-  </table>
-  <span class="small pull-right mobile-hide">
-    <span class="divider">|</span>
-    <a href="https://github.com/sakno/dotNext/new/gh-pages/apiSpec/new?filename=DotNext_UserDataStorage_GetOrSet__3_DotNext_UserDataSlot___2____0___1_System_Func___0___1___2__.md&amp;value=---%0Auid%3A%20DotNext.UserDataStorage.GetOrSet%60%603(DotNext.UserDataSlot%7B%60%602%7D%2C%60%600%2C%60%601%2CSystem.Func%7B%60%600%2C%60%601%2C%60%602%7D)%0Asummary%3A%20'*You%20can%20override%20summary%20for%20the%20API%20here%20using%20*MARKDOWN*%20syntax'%0A---%0A%0A*Please%20type%20below%20more%20information%20about%20this%20API%3A*%0A%0A">Improve this Doc</a>
-  </span>
-  <span class="small pull-right mobile-hide">
-    <a href="https://github.com/sakno/dotNext/blob/gh-pages/src/DotNext/UserDataStorage.cs/#L311">View Source</a>
-  </span>
-  <a id="DotNext_UserDataStorage_GetOrSet_" data-uid="DotNext.UserDataStorage.GetOrSet*"></a>
-  <h4 id="DotNext_UserDataStorage_GetOrSet__3_DotNext_UserDataSlot___2____0___1_System_Func___0___1___2__" data-uid="DotNext.UserDataStorage.GetOrSet``3(DotNext.UserDataSlot{``2},``0,``1,System.Func{``0,``1,``2})">GetOrSet&lt;T1, T2, V&gt;(UserDataSlot&lt;V&gt;, T1, T2, Func&lt;T1, T2, V&gt;)</h4>
+</td>
+      </tr>
+    </tbody>
+  </table>
+  <span class="small pull-right mobile-hide">
+    <span class="divider">|</span>
+    <a href="https://github.com/sakno/DotNext/new/gh-pages/apiSpec/new?filename=DotNext_UserDataStorage_GetOrSet__3_DotNext_UserDataSlot___2____0___1_System_Func___0___1___2__.md&amp;value=---%0Auid%3A%20DotNext.UserDataStorage.GetOrSet%60%603(DotNext.UserDataSlot%7B%60%602%7D%2C%60%600%2C%60%601%2CSystem.Func%7B%60%600%2C%60%601%2C%60%602%7D)%0Asummary%3A%20'*You%20can%20override%20summary%20for%20the%20API%20here%20using%20*MARKDOWN*%20syntax'%0A---%0A%0A*Please%20type%20below%20more%20information%20about%20this%20API%3A*%0A%0A">Improve this Doc</a>
+  </span>
+  <span class="small pull-right mobile-hide">
+    <a href="https://github.com/sakno/DotNext/blob/gh-pages/src/DotNext/UserDataStorage.cs/#L311">View Source</a>
+  </span>
+  <a id="DotNext_UserDataStorage_GetOrSet_" data-uid="DotNext.UserDataStorage.GetOrSet*"></a>
+  <h4 id="DotNext_UserDataStorage_GetOrSet__3_DotNext_UserDataSlot___2____0___1_System_Func___0___1___2__" data-uid="DotNext.UserDataStorage.GetOrSet``3(DotNext.UserDataSlot{``2},``0,``1,System.Func{``0,``1,``2})">GetOrSet&lt;T1, T2, V&gt;(UserDataSlot&lt;V&gt;, T1, T2, Func&lt;T1, T2, V&gt;)</h4>
   <div class="markdown level1 summary"><p>Gets existing user data or creates a new data and return it.</p>
-</div>
-  <div class="markdown level1 conceptual"></div>
-  <h5 class="decalaration">Declaration</h5>
-  <div class="codewrapper">
-    <pre><code class="lang-csharp hljs">public V GetOrSet&lt;T1, T2, V&gt;(UserDataSlot&lt;V&gt; slot, T1 arg1, T2 arg2, Func&lt;T1, T2, V&gt; valueFactory)</code></pre>
-  </div>
-  <h5 class="parameters">Parameters</h5>
-  <table class="table table-bordered table-striped table-condensed">
-    <thead>
-      <tr>
-        <th>Type</th>
-        <th>Name</th>
-        <th>Description</th>
-      </tr>
-    </thead>
-    <tbody>
-      <tr>
-        <td><a class="xref" href="DotNext.UserDataSlot-1.html">UserDataSlot</a>&lt;V&gt;</td>
-        <td><span class="parametername">slot</span></td>
+</div>
+  <div class="markdown level1 conceptual"></div>
+  <h5 class="decalaration">Declaration</h5>
+  <div class="codewrapper">
+    <pre><code class="lang-csharp hljs">public V GetOrSet&lt;T1, T2, V&gt;(UserDataSlot&lt;V&gt; slot, T1 arg1, T2 arg2, Func&lt;T1, T2, V&gt; valueFactory)</code></pre>
+  </div>
+  <h5 class="parameters">Parameters</h5>
+  <table class="table table-bordered table-striped table-condensed">
+    <thead>
+      <tr>
+        <th>Type</th>
+        <th>Name</th>
+        <th>Description</th>
+      </tr>
+    </thead>
+    <tbody>
+      <tr>
+        <td><a class="xref" href="DotNext.UserDataSlot-1.html">UserDataSlot</a>&lt;V&gt;</td>
+        <td><span class="parametername">slot</span></td>
         <td><p>The slot identifying user data.</p>
-</td>
-      </tr>
-      <tr>
-        <td><span class="xref">T1</span></td>
-        <td><span class="parametername">arg1</span></td>
+</td>
+      </tr>
+      <tr>
+        <td><span class="xref">T1</span></td>
+        <td><span class="parametername">arg1</span></td>
         <td><p>The first argument to be passed into factory.</p>
-</td>
-      </tr>
-      <tr>
-        <td><span class="xref">T2</span></td>
-        <td><span class="parametername">arg2</span></td>
+</td>
+      </tr>
+      <tr>
+        <td><span class="xref">T2</span></td>
+        <td><span class="parametername">arg2</span></td>
         <td><p>The second argument to be passed into factory.</p>
-</td>
-      </tr>
-      <tr>
-        <td><a class="xref" href="https://docs.microsoft.com/dotnet/api/system.func-3">Func</a>&lt;T1, T2, V&gt;</td>
-        <td><span class="parametername">valueFactory</span></td>
+</td>
+      </tr>
+      <tr>
+        <td><a class="xref" href="https://docs.microsoft.com/dotnet/api/system.func-3">Func</a>&lt;T1, T2, V&gt;</td>
+        <td><span class="parametername">valueFactory</span></td>
         <td><p>The value supplier which is called when no user data exists.</p>
-</td>
-      </tr>
-    </tbody>
-  </table>
-  <h5 class="returns">Returns</h5>
-  <table class="table table-bordered table-striped table-condensed">
-    <thead>
-      <tr>
-        <th>Type</th>
-        <th>Description</th>
-      </tr>
-    </thead>
-    <tbody>
-      <tr>
-        <td><span class="xref">V</span></td>
+</td>
+      </tr>
+    </tbody>
+  </table>
+  <h5 class="returns">Returns</h5>
+  <table class="table table-bordered table-striped table-condensed">
+    <thead>
+      <tr>
+        <th>Type</th>
+        <th>Description</th>
+      </tr>
+    </thead>
+    <tbody>
+      <tr>
+        <td><span class="xref">V</span></td>
         <td><p>The data associated with the slot.</p>
-</td>
-      </tr>
-    </tbody>
-  </table>
-  <h5 class="typeParameters">Type Parameters</h5>
-  <table class="table table-bordered table-striped table-condensed">
-    <thead>
-      <tr>
-        <th>Name</th>
-        <th>Description</th>
-      </tr>
-    </thead>
-    <tbody>
-      <tr>
-        <td><span class="parametername">T1</span></td>
+</td>
+      </tr>
+    </tbody>
+  </table>
+  <h5 class="typeParameters">Type Parameters</h5>
+  <table class="table table-bordered table-striped table-condensed">
+    <thead>
+      <tr>
+        <th>Name</th>
+        <th>Description</th>
+      </tr>
+    </thead>
+    <tbody>
+      <tr>
+        <td><span class="parametername">T1</span></td>
         <td><p>The type of the first argument to be passed into factory.</p>
-</td>
-      </tr>
-      <tr>
-        <td><span class="parametername">T2</span></td>
+</td>
+      </tr>
+      <tr>
+        <td><span class="parametername">T2</span></td>
         <td><p>The type of the first argument to be passed into factory.</p>
-</td>
-      </tr>
-      <tr>
-        <td><span class="parametername">V</span></td>
+</td>
+      </tr>
+      <tr>
+        <td><span class="parametername">V</span></td>
         <td><p>The type of user data associated with arbitrary object.</p>
-</td>
-      </tr>
-    </tbody>
-  </table>
-  <span class="small pull-right mobile-hide">
-    <span class="divider">|</span>
-    <a href="https://github.com/sakno/dotNext/new/gh-pages/apiSpec/new?filename=DotNext_UserDataStorage_Remove__1_DotNext_UserDataSlot___0__.md&amp;value=---%0Auid%3A%20DotNext.UserDataStorage.Remove%60%601(DotNext.UserDataSlot%7B%60%600%7D)%0Asummary%3A%20'*You%20can%20override%20summary%20for%20the%20API%20here%20using%20*MARKDOWN*%20syntax'%0A---%0A%0A*Please%20type%20below%20more%20information%20about%20this%20API%3A*%0A%0A">Improve this Doc</a>
-  </span>
-  <span class="small pull-right mobile-hide">
-    <a href="https://github.com/sakno/dotNext/blob/gh-pages/src/DotNext/UserDataStorage.cs/#L394">View Source</a>
-  </span>
-  <a id="DotNext_UserDataStorage_Remove_" data-uid="DotNext.UserDataStorage.Remove*"></a>
-  <h4 id="DotNext_UserDataStorage_Remove__1_DotNext_UserDataSlot___0__" data-uid="DotNext.UserDataStorage.Remove``1(DotNext.UserDataSlot{``0})">Remove&lt;V&gt;(UserDataSlot&lt;V&gt;)</h4>
+</td>
+      </tr>
+    </tbody>
+  </table>
+  <span class="small pull-right mobile-hide">
+    <span class="divider">|</span>
+    <a href="https://github.com/sakno/DotNext/new/gh-pages/apiSpec/new?filename=DotNext_UserDataStorage_Remove__1_DotNext_UserDataSlot___0__.md&amp;value=---%0Auid%3A%20DotNext.UserDataStorage.Remove%60%601(DotNext.UserDataSlot%7B%60%600%7D)%0Asummary%3A%20'*You%20can%20override%20summary%20for%20the%20API%20here%20using%20*MARKDOWN*%20syntax'%0A---%0A%0A*Please%20type%20below%20more%20information%20about%20this%20API%3A*%0A%0A">Improve this Doc</a>
+  </span>
+  <span class="small pull-right mobile-hide">
+    <a href="https://github.com/sakno/DotNext/blob/gh-pages/src/DotNext/UserDataStorage.cs/#L394">View Source</a>
+  </span>
+  <a id="DotNext_UserDataStorage_Remove_" data-uid="DotNext.UserDataStorage.Remove*"></a>
+  <h4 id="DotNext_UserDataStorage_Remove__1_DotNext_UserDataSlot___0__" data-uid="DotNext.UserDataStorage.Remove``1(DotNext.UserDataSlot{``0})">Remove&lt;V&gt;(UserDataSlot&lt;V&gt;)</h4>
   <div class="markdown level1 summary"><p>Removes user data slot.</p>
-</div>
-  <div class="markdown level1 conceptual"></div>
-  <h5 class="decalaration">Declaration</h5>
-  <div class="codewrapper">
-    <pre><code class="lang-csharp hljs">public bool Remove&lt;V&gt;(UserDataSlot&lt;V&gt; slot)</code></pre>
-  </div>
-  <h5 class="parameters">Parameters</h5>
-  <table class="table table-bordered table-striped table-condensed">
-    <thead>
-      <tr>
-        <th>Type</th>
-        <th>Name</th>
-        <th>Description</th>
-      </tr>
-    </thead>
-    <tbody>
-      <tr>
-        <td><a class="xref" href="DotNext.UserDataSlot-1.html">UserDataSlot</a>&lt;V&gt;</td>
-        <td><span class="parametername">slot</span></td>
+</div>
+  <div class="markdown level1 conceptual"></div>
+  <h5 class="decalaration">Declaration</h5>
+  <div class="codewrapper">
+    <pre><code class="lang-csharp hljs">public bool Remove&lt;V&gt;(UserDataSlot&lt;V&gt; slot)</code></pre>
+  </div>
+  <h5 class="parameters">Parameters</h5>
+  <table class="table table-bordered table-striped table-condensed">
+    <thead>
+      <tr>
+        <th>Type</th>
+        <th>Name</th>
+        <th>Description</th>
+      </tr>
+    </thead>
+    <tbody>
+      <tr>
+        <td><a class="xref" href="DotNext.UserDataSlot-1.html">UserDataSlot</a>&lt;V&gt;</td>
+        <td><span class="parametername">slot</span></td>
         <td><p>The slot identifying user data.</p>
-</td>
-      </tr>
-    </tbody>
-  </table>
-  <h5 class="returns">Returns</h5>
-  <table class="table table-bordered table-striped table-condensed">
-    <thead>
-      <tr>
-        <th>Type</th>
-        <th>Description</th>
-      </tr>
-    </thead>
-    <tbody>
-      <tr>
-        <td><a class="xref" href="https://docs.microsoft.com/dotnet/api/system.boolean">Boolean</a></td>
+</td>
+      </tr>
+    </tbody>
+  </table>
+  <h5 class="returns">Returns</h5>
+  <table class="table table-bordered table-striped table-condensed">
+    <thead>
+      <tr>
+        <th>Type</th>
+        <th>Description</th>
+      </tr>
+    </thead>
+    <tbody>
+      <tr>
+        <td><a class="xref" href="https://docs.microsoft.com/dotnet/api/system.boolean">Boolean</a></td>
         <td><p><span class="xref">true</span>, if data is removed from this collection.</p>
-</td>
-      </tr>
-    </tbody>
-  </table>
-  <h5 class="typeParameters">Type Parameters</h5>
-  <table class="table table-bordered table-striped table-condensed">
-    <thead>
-      <tr>
-        <th>Name</th>
-        <th>Description</th>
-      </tr>
-    </thead>
-    <tbody>
-      <tr>
-        <td><span class="parametername">V</span></td>
+</td>
+      </tr>
+    </tbody>
+  </table>
+  <h5 class="typeParameters">Type Parameters</h5>
+  <table class="table table-bordered table-striped table-condensed">
+    <thead>
+      <tr>
+        <th>Name</th>
+        <th>Description</th>
+      </tr>
+    </thead>
+    <tbody>
+      <tr>
+        <td><span class="parametername">V</span></td>
         <td><p>The type of user data.</p>
-</td>
-      </tr>
-    </tbody>
-  </table>
-  <span class="small pull-right mobile-hide">
-    <span class="divider">|</span>
-    <a href="https://github.com/sakno/dotNext/new/gh-pages/apiSpec/new?filename=DotNext_UserDataStorage_Remove__1_DotNext_UserDataSlot___0____0__.md&amp;value=---%0Auid%3A%20DotNext.UserDataStorage.Remove%60%601(DotNext.UserDataSlot%7B%60%600%7D%2C%60%600%40)%0Asummary%3A%20'*You%20can%20override%20summary%20for%20the%20API%20here%20using%20*MARKDOWN*%20syntax'%0A---%0A%0A*Please%20type%20below%20more%20information%20about%20this%20API%3A*%0A%0A">Improve this Doc</a>
-  </span>
-  <span class="small pull-right mobile-hide">
-    <a href="https://github.com/sakno/dotNext/blob/gh-pages/src/DotNext/UserDataStorage.cs/#L407">View Source</a>
-  </span>
-  <a id="DotNext_UserDataStorage_Remove_" data-uid="DotNext.UserDataStorage.Remove*"></a>
-  <h4 id="DotNext_UserDataStorage_Remove__1_DotNext_UserDataSlot___0____0__" data-uid="DotNext.UserDataStorage.Remove``1(DotNext.UserDataSlot{``0},``0@)">Remove&lt;V&gt;(UserDataSlot&lt;V&gt;, out V)</h4>
+</td>
+      </tr>
+    </tbody>
+  </table>
+  <span class="small pull-right mobile-hide">
+    <span class="divider">|</span>
+    <a href="https://github.com/sakno/DotNext/new/gh-pages/apiSpec/new?filename=DotNext_UserDataStorage_Remove__1_DotNext_UserDataSlot___0____0__.md&amp;value=---%0Auid%3A%20DotNext.UserDataStorage.Remove%60%601(DotNext.UserDataSlot%7B%60%600%7D%2C%60%600%40)%0Asummary%3A%20'*You%20can%20override%20summary%20for%20the%20API%20here%20using%20*MARKDOWN*%20syntax'%0A---%0A%0A*Please%20type%20below%20more%20information%20about%20this%20API%3A*%0A%0A">Improve this Doc</a>
+  </span>
+  <span class="small pull-right mobile-hide">
+    <a href="https://github.com/sakno/DotNext/blob/gh-pages/src/DotNext/UserDataStorage.cs/#L407">View Source</a>
+  </span>
+  <a id="DotNext_UserDataStorage_Remove_" data-uid="DotNext.UserDataStorage.Remove*"></a>
+  <h4 id="DotNext_UserDataStorage_Remove__1_DotNext_UserDataSlot___0____0__" data-uid="DotNext.UserDataStorage.Remove``1(DotNext.UserDataSlot{``0},``0@)">Remove&lt;V&gt;(UserDataSlot&lt;V&gt;, out V)</h4>
   <div class="markdown level1 summary"><p>Removes user data slot.</p>
-</div>
-  <div class="markdown level1 conceptual"></div>
-  <h5 class="decalaration">Declaration</h5>
-  <div class="codewrapper">
-    <pre><code class="lang-csharp hljs">public bool Remove&lt;V&gt;(UserDataSlot&lt;V&gt; slot, out V userData)</code></pre>
-  </div>
-  <h5 class="parameters">Parameters</h5>
-  <table class="table table-bordered table-striped table-condensed">
-    <thead>
-      <tr>
-        <th>Type</th>
-        <th>Name</th>
-        <th>Description</th>
-      </tr>
-    </thead>
-    <tbody>
-      <tr>
-        <td><a class="xref" href="DotNext.UserDataSlot-1.html">UserDataSlot</a>&lt;V&gt;</td>
-        <td><span class="parametername">slot</span></td>
+</div>
+  <div class="markdown level1 conceptual"></div>
+  <h5 class="decalaration">Declaration</h5>
+  <div class="codewrapper">
+    <pre><code class="lang-csharp hljs">public bool Remove&lt;V&gt;(UserDataSlot&lt;V&gt; slot, out V userData)</code></pre>
+  </div>
+  <h5 class="parameters">Parameters</h5>
+  <table class="table table-bordered table-striped table-condensed">
+    <thead>
+      <tr>
+        <th>Type</th>
+        <th>Name</th>
+        <th>Description</th>
+      </tr>
+    </thead>
+    <tbody>
+      <tr>
+        <td><a class="xref" href="DotNext.UserDataSlot-1.html">UserDataSlot</a>&lt;V&gt;</td>
+        <td><span class="parametername">slot</span></td>
         <td><p>The slot identifying user data.</p>
-</td>
-      </tr>
-      <tr>
-        <td><span class="xref">V</span></td>
-        <td><span class="parametername">userData</span></td>
+</td>
+      </tr>
+      <tr>
+        <td><span class="xref">V</span></td>
+        <td><span class="parametername">userData</span></td>
         <td><p>Remove user data.</p>
-</td>
-      </tr>
-    </tbody>
-  </table>
-  <h5 class="returns">Returns</h5>
-  <table class="table table-bordered table-striped table-condensed">
-    <thead>
-      <tr>
-        <th>Type</th>
-        <th>Description</th>
-      </tr>
-    </thead>
-    <tbody>
-      <tr>
-        <td><a class="xref" href="https://docs.microsoft.com/dotnet/api/system.boolean">Boolean</a></td>
+</td>
+      </tr>
+    </tbody>
+  </table>
+  <h5 class="returns">Returns</h5>
+  <table class="table table-bordered table-striped table-condensed">
+    <thead>
+      <tr>
+        <th>Type</th>
+        <th>Description</th>
+      </tr>
+    </thead>
+    <tbody>
+      <tr>
+        <td><a class="xref" href="https://docs.microsoft.com/dotnet/api/system.boolean">Boolean</a></td>
         <td><p><span class="xref">true</span>, if data is removed from this collection.</p>
-</td>
-      </tr>
-    </tbody>
-  </table>
-  <h5 class="typeParameters">Type Parameters</h5>
-  <table class="table table-bordered table-striped table-condensed">
-    <thead>
-      <tr>
-        <th>Name</th>
-        <th>Description</th>
-      </tr>
-    </thead>
-    <tbody>
-      <tr>
-        <td><span class="parametername">V</span></td>
+</td>
+      </tr>
+    </tbody>
+  </table>
+  <h5 class="typeParameters">Type Parameters</h5>
+  <table class="table table-bordered table-striped table-condensed">
+    <thead>
+      <tr>
+        <th>Name</th>
+        <th>Description</th>
+      </tr>
+    </thead>
+    <tbody>
+      <tr>
+        <td><span class="parametername">V</span></td>
         <td><p>The type of user data.</p>
-</td>
-      </tr>
-    </tbody>
-  </table>
-  <span class="small pull-right mobile-hide">
-    <span class="divider">|</span>
-    <a href="https://github.com/sakno/dotNext/new/gh-pages/apiSpec/new?filename=DotNext_UserDataStorage_Set__1_DotNext_UserDataSlot___0____0_.md&amp;value=---%0Auid%3A%20DotNext.UserDataStorage.Set%60%601(DotNext.UserDataSlot%7B%60%600%7D%2C%60%600)%0Asummary%3A%20'*You%20can%20override%20summary%20for%20the%20API%20here%20using%20*MARKDOWN*%20syntax'%0A---%0A%0A*Please%20type%20below%20more%20information%20about%20this%20API%3A*%0A%0A">Improve this Doc</a>
-  </span>
-  <span class="small pull-right mobile-hide">
-    <a href="https://github.com/sakno/dotNext/blob/gh-pages/src/DotNext/UserDataStorage.cs/#L385">View Source</a>
-  </span>
-  <a id="DotNext_UserDataStorage_Set_" data-uid="DotNext.UserDataStorage.Set*"></a>
-  <h4 id="DotNext_UserDataStorage_Set__1_DotNext_UserDataSlot___0____0_" data-uid="DotNext.UserDataStorage.Set``1(DotNext.UserDataSlot{``0},``0)">Set&lt;V&gt;(UserDataSlot&lt;V&gt;, V)</h4>
+</td>
+      </tr>
+    </tbody>
+  </table>
+  <span class="small pull-right mobile-hide">
+    <span class="divider">|</span>
+    <a href="https://github.com/sakno/DotNext/new/gh-pages/apiSpec/new?filename=DotNext_UserDataStorage_Set__1_DotNext_UserDataSlot___0____0_.md&amp;value=---%0Auid%3A%20DotNext.UserDataStorage.Set%60%601(DotNext.UserDataSlot%7B%60%600%7D%2C%60%600)%0Asummary%3A%20'*You%20can%20override%20summary%20for%20the%20API%20here%20using%20*MARKDOWN*%20syntax'%0A---%0A%0A*Please%20type%20below%20more%20information%20about%20this%20API%3A*%0A%0A">Improve this Doc</a>
+  </span>
+  <span class="small pull-right mobile-hide">
+    <a href="https://github.com/sakno/DotNext/blob/gh-pages/src/DotNext/UserDataStorage.cs/#L385">View Source</a>
+  </span>
+  <a id="DotNext_UserDataStorage_Set_" data-uid="DotNext.UserDataStorage.Set*"></a>
+  <h4 id="DotNext_UserDataStorage_Set__1_DotNext_UserDataSlot___0____0_" data-uid="DotNext.UserDataStorage.Set``1(DotNext.UserDataSlot{``0},``0)">Set&lt;V&gt;(UserDataSlot&lt;V&gt;, V)</h4>
   <div class="markdown level1 summary"><p>Sets user data.</p>
-</div>
-  <div class="markdown level1 conceptual"></div>
-  <h5 class="decalaration">Declaration</h5>
-  <div class="codewrapper">
-    <pre><code class="lang-csharp hljs">public void Set&lt;V&gt;(UserDataSlot&lt;V&gt; slot, V userData)</code></pre>
-  </div>
-  <h5 class="parameters">Parameters</h5>
-  <table class="table table-bordered table-striped table-condensed">
-    <thead>
-      <tr>
-        <th>Type</th>
-        <th>Name</th>
-        <th>Description</th>
-      </tr>
-    </thead>
-    <tbody>
-      <tr>
-        <td><a class="xref" href="DotNext.UserDataSlot-1.html">UserDataSlot</a>&lt;V&gt;</td>
-        <td><span class="parametername">slot</span></td>
+</div>
+  <div class="markdown level1 conceptual"></div>
+  <h5 class="decalaration">Declaration</h5>
+  <div class="codewrapper">
+    <pre><code class="lang-csharp hljs">public void Set&lt;V&gt;(UserDataSlot&lt;V&gt; slot, V userData)</code></pre>
+  </div>
+  <h5 class="parameters">Parameters</h5>
+  <table class="table table-bordered table-striped table-condensed">
+    <thead>
+      <tr>
+        <th>Type</th>
+        <th>Name</th>
+        <th>Description</th>
+      </tr>
+    </thead>
+    <tbody>
+      <tr>
+        <td><a class="xref" href="DotNext.UserDataSlot-1.html">UserDataSlot</a>&lt;V&gt;</td>
+        <td><span class="parametername">slot</span></td>
         <td><p>The slot identifying user data.</p>
-</td>
-      </tr>
-      <tr>
-        <td><span class="xref">V</span></td>
-        <td><span class="parametername">userData</span></td>
+</td>
+      </tr>
+      <tr>
+        <td><span class="xref">V</span></td>
+        <td><span class="parametername">userData</span></td>
         <td><p>User data to be saved in this collection.</p>
-</td>
-      </tr>
-    </tbody>
-  </table>
-  <h5 class="typeParameters">Type Parameters</h5>
-  <table class="table table-bordered table-striped table-condensed">
-    <thead>
-      <tr>
-        <th>Name</th>
-        <th>Description</th>
-      </tr>
-    </thead>
-    <tbody>
-      <tr>
-        <td><span class="parametername">V</span></td>
+</td>
+      </tr>
+    </tbody>
+  </table>
+  <h5 class="typeParameters">Type Parameters</h5>
+  <table class="table table-bordered table-striped table-condensed">
+    <thead>
+      <tr>
+        <th>Name</th>
+        <th>Description</th>
+      </tr>
+    </thead>
+    <tbody>
+      <tr>
+        <td><span class="parametername">V</span></td>
         <td><p>Type of data.</p>
-</td>
-      </tr>
-    </tbody>
-  </table>
-  <span class="small pull-right mobile-hide">
-    <span class="divider">|</span>
-    <a href="https://github.com/sakno/dotNext/new/gh-pages/apiSpec/new?filename=DotNext_UserDataStorage_ToString.md&amp;value=---%0Auid%3A%20DotNext.UserDataStorage.ToString%0Asummary%3A%20'*You%20can%20override%20summary%20for%20the%20API%20here%20using%20*MARKDOWN*%20syntax'%0A---%0A%0A*Please%20type%20below%20more%20information%20about%20this%20API%3A*%0A%0A">Improve this Doc</a>
-  </span>
-  <span class="small pull-right mobile-hide">
-    <a href="https://github.com/sakno/dotNext/blob/gh-pages/src/DotNext/UserDataStorage.cs/#L453">View Source</a>
-  </span>
-  <a id="DotNext_UserDataStorage_ToString_" data-uid="DotNext.UserDataStorage.ToString*"></a>
-  <h4 id="DotNext_UserDataStorage_ToString" data-uid="DotNext.UserDataStorage.ToString">ToString()</h4>
+</td>
+      </tr>
+    </tbody>
+  </table>
+  <span class="small pull-right mobile-hide">
+    <span class="divider">|</span>
+    <a href="https://github.com/sakno/DotNext/new/gh-pages/apiSpec/new?filename=DotNext_UserDataStorage_ToString.md&amp;value=---%0Auid%3A%20DotNext.UserDataStorage.ToString%0Asummary%3A%20'*You%20can%20override%20summary%20for%20the%20API%20here%20using%20*MARKDOWN*%20syntax'%0A---%0A%0A*Please%20type%20below%20more%20information%20about%20this%20API%3A*%0A%0A">Improve this Doc</a>
+  </span>
+  <span class="small pull-right mobile-hide">
+    <a href="https://github.com/sakno/DotNext/blob/gh-pages/src/DotNext/UserDataStorage.cs/#L453">View Source</a>
+  </span>
+  <a id="DotNext_UserDataStorage_ToString_" data-uid="DotNext.UserDataStorage.ToString*"></a>
+  <h4 id="DotNext_UserDataStorage_ToString" data-uid="DotNext.UserDataStorage.ToString">ToString()</h4>
   <div class="markdown level1 summary"><p>Returns textual representation of this storage.</p>
-</div>
-  <div class="markdown level1 conceptual"></div>
-  <h5 class="decalaration">Declaration</h5>
-  <div class="codewrapper">
-    <pre><code class="lang-csharp hljs">public override string ToString()</code></pre>
-  </div>
-  <h5 class="returns">Returns</h5>
-  <table class="table table-bordered table-striped table-condensed">
-    <thead>
-      <tr>
-        <th>Type</th>
-        <th>Description</th>
-      </tr>
-    </thead>
-    <tbody>
-      <tr>
-        <td><a class="xref" href="https://docs.microsoft.com/dotnet/api/system.string">String</a></td>
+</div>
+  <div class="markdown level1 conceptual"></div>
+  <h5 class="decalaration">Declaration</h5>
+  <div class="codewrapper">
+    <pre><code class="lang-csharp hljs">public override string ToString()</code></pre>
+  </div>
+  <h5 class="returns">Returns</h5>
+  <table class="table table-bordered table-striped table-condensed">
+    <thead>
+      <tr>
+        <th>Type</th>
+        <th>Description</th>
+      </tr>
+    </thead>
+    <tbody>
+      <tr>
+        <td><a class="xref" href="https://docs.microsoft.com/dotnet/api/system.string">String</a></td>
         <td><p>The textual representation of this storage.</p>
-</td>
-      </tr>
-    </tbody>
-  </table>
-  <h5 class="overrides">Overrides</h5>
-  <div><a class="xref" href="https://docs.microsoft.com/dotnet/api/system.valuetype.tostring#System_ValueType_ToString">ValueType.ToString()</a></div>
-  <span class="small pull-right mobile-hide">
-    <span class="divider">|</span>
-    <a href="https://github.com/sakno/dotNext/new/gh-pages/apiSpec/new?filename=DotNext_UserDataStorage_TryGet__1_DotNext_UserDataSlot___0____0__.md&amp;value=---%0Auid%3A%20DotNext.UserDataStorage.TryGet%60%601(DotNext.UserDataSlot%7B%60%600%7D%2C%60%600%40)%0Asummary%3A%20'*You%20can%20override%20summary%20for%20the%20API%20here%20using%20*MARKDOWN*%20syntax'%0A---%0A%0A*Please%20type%20below%20more%20information%20about%20this%20API%3A*%0A%0A">Improve this Doc</a>
-  </span>
-  <span class="small pull-right mobile-hide">
-    <a href="https://github.com/sakno/dotNext/blob/gh-pages/src/DotNext/UserDataStorage.cs/#L367">View Source</a>
-  </span>
-  <a id="DotNext_UserDataStorage_TryGet_" data-uid="DotNext.UserDataStorage.TryGet*"></a>
-  <h4 id="DotNext_UserDataStorage_TryGet__1_DotNext_UserDataSlot___0____0__" data-uid="DotNext.UserDataStorage.TryGet``1(DotNext.UserDataSlot{``0},``0@)">TryGet&lt;V&gt;(UserDataSlot&lt;V&gt;, out V)</h4>
+</td>
+      </tr>
+    </tbody>
+  </table>
+  <h5 class="overrides">Overrides</h5>
+  <div><a class="xref" href="https://docs.microsoft.com/dotnet/api/system.valuetype.tostring#System_ValueType_ToString">ValueType.ToString()</a></div>
+  <span class="small pull-right mobile-hide">
+    <span class="divider">|</span>
+    <a href="https://github.com/sakno/DotNext/new/gh-pages/apiSpec/new?filename=DotNext_UserDataStorage_TryGet__1_DotNext_UserDataSlot___0____0__.md&amp;value=---%0Auid%3A%20DotNext.UserDataStorage.TryGet%60%601(DotNext.UserDataSlot%7B%60%600%7D%2C%60%600%40)%0Asummary%3A%20'*You%20can%20override%20summary%20for%20the%20API%20here%20using%20*MARKDOWN*%20syntax'%0A---%0A%0A*Please%20type%20below%20more%20information%20about%20this%20API%3A*%0A%0A">Improve this Doc</a>
+  </span>
+  <span class="small pull-right mobile-hide">
+    <a href="https://github.com/sakno/DotNext/blob/gh-pages/src/DotNext/UserDataStorage.cs/#L367">View Source</a>
+  </span>
+  <a id="DotNext_UserDataStorage_TryGet_" data-uid="DotNext.UserDataStorage.TryGet*"></a>
+  <h4 id="DotNext_UserDataStorage_TryGet__1_DotNext_UserDataSlot___0____0__" data-uid="DotNext.UserDataStorage.TryGet``1(DotNext.UserDataSlot{``0},``0@)">TryGet&lt;V&gt;(UserDataSlot&lt;V&gt;, out V)</h4>
   <div class="markdown level1 summary"><p>Tries to get user data.</p>
-</div>
-  <div class="markdown level1 conceptual"></div>
-  <h5 class="decalaration">Declaration</h5>
-  <div class="codewrapper">
-    <pre><code class="lang-csharp hljs">public bool TryGet&lt;V&gt;(UserDataSlot&lt;V&gt; slot, out V userData)</code></pre>
-  </div>
-  <h5 class="parameters">Parameters</h5>
-  <table class="table table-bordered table-striped table-condensed">
-    <thead>
-      <tr>
-        <th>Type</th>
-        <th>Name</th>
-        <th>Description</th>
-      </tr>
-    </thead>
-    <tbody>
-      <tr>
-        <td><a class="xref" href="DotNext.UserDataSlot-1.html">UserDataSlot</a>&lt;V&gt;</td>
-        <td><span class="parametername">slot</span></td>
+</div>
+  <div class="markdown level1 conceptual"></div>
+  <h5 class="decalaration">Declaration</h5>
+  <div class="codewrapper">
+    <pre><code class="lang-csharp hljs">public bool TryGet&lt;V&gt;(UserDataSlot&lt;V&gt; slot, out V userData)</code></pre>
+  </div>
+  <h5 class="parameters">Parameters</h5>
+  <table class="table table-bordered table-striped table-condensed">
+    <thead>
+      <tr>
+        <th>Type</th>
+        <th>Name</th>
+        <th>Description</th>
+      </tr>
+    </thead>
+    <tbody>
+      <tr>
+        <td><a class="xref" href="DotNext.UserDataSlot-1.html">UserDataSlot</a>&lt;V&gt;</td>
+        <td><span class="parametername">slot</span></td>
         <td><p>The slot identifying user data.</p>
-</td>
-      </tr>
-      <tr>
-        <td><span class="xref">V</span></td>
-        <td><span class="parametername">userData</span></td>
+</td>
+      </tr>
+      <tr>
+        <td><span class="xref">V</span></td>
+        <td><span class="parametername">userData</span></td>
         <td><p>User data.</p>
-</td>
-      </tr>
-    </tbody>
-  </table>
-  <h5 class="returns">Returns</h5>
-  <table class="table table-bordered table-striped table-condensed">
-    <thead>
-      <tr>
-        <th>Type</th>
-        <th>Description</th>
-      </tr>
-    </thead>
-    <tbody>
-      <tr>
-        <td><a class="xref" href="https://docs.microsoft.com/dotnet/api/system.boolean">Boolean</a></td>
+</td>
+      </tr>
+    </tbody>
+  </table>
+  <h5 class="returns">Returns</h5>
+  <table class="table table-bordered table-striped table-condensed">
+    <thead>
+      <tr>
+        <th>Type</th>
+        <th>Description</th>
+      </tr>
+    </thead>
+    <tbody>
+      <tr>
+        <td><a class="xref" href="https://docs.microsoft.com/dotnet/api/system.boolean">Boolean</a></td>
         <td><p><span class="xref">true</span>, if user data slot exists in this collection.</p>
-</td>
-      </tr>
-    </tbody>
-  </table>
-  <h5 class="typeParameters">Type Parameters</h5>
-  <table class="table table-bordered table-striped table-condensed">
-    <thead>
-      <tr>
-        <th>Name</th>
-        <th>Description</th>
-      </tr>
-    </thead>
-    <tbody>
-      <tr>
-        <td><span class="parametername">V</span></td>
+</td>
+      </tr>
+    </tbody>
+  </table>
+  <h5 class="typeParameters">Type Parameters</h5>
+  <table class="table table-bordered table-striped table-condensed">
+    <thead>
+      <tr>
+        <th>Name</th>
+        <th>Description</th>
+      </tr>
+    </thead>
+    <tbody>
+      <tr>
+        <td><span class="parametername">V</span></td>
         <td><p>Type of data.</p>
-</td>
-      </tr>
-    </tbody>
-  </table>
-  <h3 id="operators">Operators
-  </h3>
-  <span class="small pull-right mobile-hide">
-    <span class="divider">|</span>
-    <a href="https://github.com/sakno/dotNext/new/gh-pages/apiSpec/new?filename=DotNext_UserDataStorage_op_Equality_DotNext_UserDataStorage_DotNext_UserDataStorage_.md&amp;value=---%0Auid%3A%20DotNext.UserDataStorage.op_Equality(DotNext.UserDataStorage%2CDotNext.UserDataStorage)%0Asummary%3A%20'*You%20can%20override%20summary%20for%20the%20API%20here%20using%20*MARKDOWN*%20syntax'%0A---%0A%0A*Please%20type%20below%20more%20information%20about%20this%20API%3A*%0A%0A">Improve this Doc</a>
-  </span>
-  <span class="small pull-right mobile-hide">
-    <a href="https://github.com/sakno/dotNext/blob/gh-pages/src/DotNext/UserDataStorage.cs/#L461">View Source</a>
-  </span>
-  <a id="DotNext_UserDataStorage_op_Equality_" data-uid="DotNext.UserDataStorage.op_Equality*"></a>
-  <h4 id="DotNext_UserDataStorage_op_Equality_DotNext_UserDataStorage_DotNext_UserDataStorage_" data-uid="DotNext.UserDataStorage.op_Equality(DotNext.UserDataStorage,DotNext.UserDataStorage)">Equality(UserDataStorage, UserDataStorage)</h4>
+</td>
+      </tr>
+    </tbody>
+  </table>
+  <h3 id="operators">Operators
+  </h3>
+  <span class="small pull-right mobile-hide">
+    <span class="divider">|</span>
+    <a href="https://github.com/sakno/DotNext/new/gh-pages/apiSpec/new?filename=DotNext_UserDataStorage_op_Equality_DotNext_UserDataStorage_DotNext_UserDataStorage_.md&amp;value=---%0Auid%3A%20DotNext.UserDataStorage.op_Equality(DotNext.UserDataStorage%2CDotNext.UserDataStorage)%0Asummary%3A%20'*You%20can%20override%20summary%20for%20the%20API%20here%20using%20*MARKDOWN*%20syntax'%0A---%0A%0A*Please%20type%20below%20more%20information%20about%20this%20API%3A*%0A%0A">Improve this Doc</a>
+  </span>
+  <span class="small pull-right mobile-hide">
+    <a href="https://github.com/sakno/DotNext/blob/gh-pages/src/DotNext/UserDataStorage.cs/#L461">View Source</a>
+  </span>
+  <a id="DotNext_UserDataStorage_op_Equality_" data-uid="DotNext.UserDataStorage.op_Equality*"></a>
+  <h4 id="DotNext_UserDataStorage_op_Equality_DotNext_UserDataStorage_DotNext_UserDataStorage_" data-uid="DotNext.UserDataStorage.op_Equality(DotNext.UserDataStorage,DotNext.UserDataStorage)">Equality(UserDataStorage, UserDataStorage)</h4>
   <div class="markdown level1 summary"><p>Determines whether two stores are for the same object.</p>
-</div>
-  <div class="markdown level1 conceptual"></div>
-  <h5 class="decalaration">Declaration</h5>
-  <div class="codewrapper">
-    <pre><code class="lang-csharp hljs">public static bool operator ==(UserDataStorage first, UserDataStorage second)</code></pre>
-  </div>
-  <h5 class="parameters">Parameters</h5>
-  <table class="table table-bordered table-striped table-condensed">
-    <thead>
-      <tr>
-        <th>Type</th>
-        <th>Name</th>
-        <th>Description</th>
-      </tr>
-    </thead>
-    <tbody>
-      <tr>
-        <td><a class="xref" href="DotNext.UserDataStorage.html">UserDataStorage</a></td>
-        <td><span class="parametername">first</span></td>
+</div>
+  <div class="markdown level1 conceptual"></div>
+  <h5 class="decalaration">Declaration</h5>
+  <div class="codewrapper">
+    <pre><code class="lang-csharp hljs">public static bool operator ==(UserDataStorage first, UserDataStorage second)</code></pre>
+  </div>
+  <h5 class="parameters">Parameters</h5>
+  <table class="table table-bordered table-striped table-condensed">
+    <thead>
+      <tr>
+        <th>Type</th>
+        <th>Name</th>
+        <th>Description</th>
+      </tr>
+    </thead>
+    <tbody>
+      <tr>
+        <td><a class="xref" href="DotNext.UserDataStorage.html">UserDataStorage</a></td>
+        <td><span class="parametername">first</span></td>
         <td><p>The first storage to compare.</p>
-</td>
-      </tr>
-      <tr>
-        <td><a class="xref" href="DotNext.UserDataStorage.html">UserDataStorage</a></td>
-        <td><span class="parametername">second</span></td>
+</td>
+      </tr>
+      <tr>
+        <td><a class="xref" href="DotNext.UserDataStorage.html">UserDataStorage</a></td>
+        <td><span class="parametername">second</span></td>
         <td><p>The second storage to compare.</p>
-</td>
-      </tr>
-    </tbody>
-  </table>
-  <h5 class="returns">Returns</h5>
-  <table class="table table-bordered table-striped table-condensed">
-    <thead>
-      <tr>
-        <th>Type</th>
-        <th>Description</th>
-      </tr>
-    </thead>
-    <tbody>
-      <tr>
-        <td><a class="xref" href="https://docs.microsoft.com/dotnet/api/system.boolean">Boolean</a></td>
+</td>
+      </tr>
+    </tbody>
+  </table>
+  <h5 class="returns">Returns</h5>
+  <table class="table table-bordered table-striped table-condensed">
+    <thead>
+      <tr>
+        <th>Type</th>
+        <th>Description</th>
+      </tr>
+    </thead>
+    <tbody>
+      <tr>
+        <td><a class="xref" href="https://docs.microsoft.com/dotnet/api/system.boolean">Boolean</a></td>
         <td><p><span class="xref">true</span>, if two stores are for the same object; otherwise, <span class="xref">false</span>.</p>
-</td>
-      </tr>
-    </tbody>
-  </table>
-  <span class="small pull-right mobile-hide">
-    <span class="divider">|</span>
-    <a href="https://github.com/sakno/dotNext/new/gh-pages/apiSpec/new?filename=DotNext_UserDataStorage_op_Inequality_DotNext_UserDataStorage_DotNext_UserDataStorage_.md&amp;value=---%0Auid%3A%20DotNext.UserDataStorage.op_Inequality(DotNext.UserDataStorage%2CDotNext.UserDataStorage)%0Asummary%3A%20'*You%20can%20override%20summary%20for%20the%20API%20here%20using%20*MARKDOWN*%20syntax'%0A---%0A%0A*Please%20type%20below%20more%20information%20about%20this%20API%3A*%0A%0A">Improve this Doc</a>
-  </span>
-  <span class="small pull-right mobile-hide">
-    <a href="https://github.com/sakno/dotNext/blob/gh-pages/src/DotNext/UserDataStorage.cs/#L470">View Source</a>
-  </span>
-  <a id="DotNext_UserDataStorage_op_Inequality_" data-uid="DotNext.UserDataStorage.op_Inequality*"></a>
-  <h4 id="DotNext_UserDataStorage_op_Inequality_DotNext_UserDataStorage_DotNext_UserDataStorage_" data-uid="DotNext.UserDataStorage.op_Inequality(DotNext.UserDataStorage,DotNext.UserDataStorage)">Inequality(UserDataStorage, UserDataStorage)</h4>
+</td>
+      </tr>
+    </tbody>
+  </table>
+  <span class="small pull-right mobile-hide">
+    <span class="divider">|</span>
+    <a href="https://github.com/sakno/DotNext/new/gh-pages/apiSpec/new?filename=DotNext_UserDataStorage_op_Inequality_DotNext_UserDataStorage_DotNext_UserDataStorage_.md&amp;value=---%0Auid%3A%20DotNext.UserDataStorage.op_Inequality(DotNext.UserDataStorage%2CDotNext.UserDataStorage)%0Asummary%3A%20'*You%20can%20override%20summary%20for%20the%20API%20here%20using%20*MARKDOWN*%20syntax'%0A---%0A%0A*Please%20type%20below%20more%20information%20about%20this%20API%3A*%0A%0A">Improve this Doc</a>
+  </span>
+  <span class="small pull-right mobile-hide">
+    <a href="https://github.com/sakno/DotNext/blob/gh-pages/src/DotNext/UserDataStorage.cs/#L470">View Source</a>
+  </span>
+  <a id="DotNext_UserDataStorage_op_Inequality_" data-uid="DotNext.UserDataStorage.op_Inequality*"></a>
+  <h4 id="DotNext_UserDataStorage_op_Inequality_DotNext_UserDataStorage_DotNext_UserDataStorage_" data-uid="DotNext.UserDataStorage.op_Inequality(DotNext.UserDataStorage,DotNext.UserDataStorage)">Inequality(UserDataStorage, UserDataStorage)</h4>
   <div class="markdown level1 summary"><p>Determines whether two stores are not for the same object.</p>
-</div>
-  <div class="markdown level1 conceptual"></div>
-  <h5 class="decalaration">Declaration</h5>
-  <div class="codewrapper">
-    <pre><code class="lang-csharp hljs">public static bool operator !=(UserDataStorage first, UserDataStorage second)</code></pre>
-  </div>
-  <h5 class="parameters">Parameters</h5>
-  <table class="table table-bordered table-striped table-condensed">
-    <thead>
-      <tr>
-        <th>Type</th>
-        <th>Name</th>
-        <th>Description</th>
-      </tr>
-    </thead>
-    <tbody>
-      <tr>
-        <td><a class="xref" href="DotNext.UserDataStorage.html">UserDataStorage</a></td>
-        <td><span class="parametername">first</span></td>
+</div>
+  <div class="markdown level1 conceptual"></div>
+  <h5 class="decalaration">Declaration</h5>
+  <div class="codewrapper">
+    <pre><code class="lang-csharp hljs">public static bool operator !=(UserDataStorage first, UserDataStorage second)</code></pre>
+  </div>
+  <h5 class="parameters">Parameters</h5>
+  <table class="table table-bordered table-striped table-condensed">
+    <thead>
+      <tr>
+        <th>Type</th>
+        <th>Name</th>
+        <th>Description</th>
+      </tr>
+    </thead>
+    <tbody>
+      <tr>
+        <td><a class="xref" href="DotNext.UserDataStorage.html">UserDataStorage</a></td>
+        <td><span class="parametername">first</span></td>
         <td><p>The first storage to compare.</p>
-</td>
-      </tr>
-      <tr>
-        <td><a class="xref" href="DotNext.UserDataStorage.html">UserDataStorage</a></td>
-        <td><span class="parametername">second</span></td>
+</td>
+      </tr>
+      <tr>
+        <td><a class="xref" href="DotNext.UserDataStorage.html">UserDataStorage</a></td>
+        <td><span class="parametername">second</span></td>
         <td><p>The second storage to compare.</p>
-</td>
-      </tr>
-    </tbody>
-  </table>
-  <h5 class="returns">Returns</h5>
-  <table class="table table-bordered table-striped table-condensed">
-    <thead>
-      <tr>
-        <th>Type</th>
-        <th>Description</th>
-      </tr>
-    </thead>
-    <tbody>
-      <tr>
-        <td><a class="xref" href="https://docs.microsoft.com/dotnet/api/system.boolean">Boolean</a></td>
+</td>
+      </tr>
+    </tbody>
+  </table>
+  <h5 class="returns">Returns</h5>
+  <table class="table table-bordered table-striped table-condensed">
+    <thead>
+      <tr>
+        <th>Type</th>
+        <th>Description</th>
+      </tr>
+    </thead>
+    <tbody>
+      <tr>
+        <td><a class="xref" href="https://docs.microsoft.com/dotnet/api/system.boolean">Boolean</a></td>
         <td><p><span class="xref">true</span>, if two stores are not for the same object; otherwise, <span class="xref">false</span>.</p>
-</td>
-      </tr>
-    </tbody>
-  </table>
-</article>
-          </div>
-          
-          <div class="hidden-sm col-md-2" role="complementary">
-            <div class="sideaffix">
-              <div class="contribution">
-                <ul class="nav">
-                  <li>
-                    <a href="https://github.com/sakno/dotNext/new/gh-pages/apiSpec/new?filename=DotNext_UserDataStorage.md&amp;value=---%0Auid%3A%20DotNext.UserDataStorage%0Asummary%3A%20'*You%20can%20override%20summary%20for%20the%20API%20here%20using%20*MARKDOWN*%20syntax'%0A---%0A%0A*Please%20type%20below%20more%20information%20about%20this%20API%3A*%0A%0A" class="contribution-link">Improve this Doc</a>
-                  </li>
-                  <li>
-                    <a href="https://github.com/sakno/dotNext/blob/gh-pages/src/DotNext/UserDataStorage.cs/#L19" class="contribution-link">View Source</a>
-                  </li>
-                </ul>
-              </div>
-              <nav class="bs-docs-sidebar hidden-print hidden-xs hidden-sm affix" id="affix">
-              <!-- <p><a class="back-to-top" href="#top">Back to top</a><p> -->
-              </nav>
-            </div>
-          </div>
-        </div>
-      </div>
-      
-      <footer>
-        <div class="grad-bottom"></div>
-        <div class="footer">
-          <div class="container">
-            <span class="pull-right">
-              <a href="#top">Back to top</a>
-            </span>
-            
-            <span>Generated by <strong>DocFX</strong></span>
-          </div>
-        </div>
-      </footer>
-    </div>
-    
-    <script type="text/javascript" src="../styles/docfx.vendor.js"></script>
-    <script type="text/javascript" src="../styles/docfx.js"></script>
-    <script type="text/javascript" src="../styles/main.js"></script>
-  </body>
-</html>
+</td>
+      </tr>
+    </tbody>
+  </table>
+</article>
+          </div>
+          
+          <div class="hidden-sm col-md-2" role="complementary">
+            <div class="sideaffix">
+              <div class="contribution">
+                <ul class="nav">
+                  <li>
+                    <a href="https://github.com/sakno/DotNext/new/gh-pages/apiSpec/new?filename=DotNext_UserDataStorage.md&amp;value=---%0Auid%3A%20DotNext.UserDataStorage%0Asummary%3A%20'*You%20can%20override%20summary%20for%20the%20API%20here%20using%20*MARKDOWN*%20syntax'%0A---%0A%0A*Please%20type%20below%20more%20information%20about%20this%20API%3A*%0A%0A" class="contribution-link">Improve this Doc</a>
+                  </li>
+                  <li>
+                    <a href="https://github.com/sakno/DotNext/blob/gh-pages/src/DotNext/UserDataStorage.cs/#L19" class="contribution-link">View Source</a>
+                  </li>
+                </ul>
+              </div>
+              <nav class="bs-docs-sidebar hidden-print hidden-xs hidden-sm affix" id="affix">
+              <!-- <p><a class="back-to-top" href="#top">Back to top</a><p> -->
+              </nav>
+            </div>
+          </div>
+        </div>
+      </div>
+      
+      <footer>
+        <div class="grad-bottom"></div>
+        <div class="footer">
+          <div class="container">
+            <span class="pull-right">
+              <a href="#top">Back to top</a>
+            </span>
+            
+            <span>Generated by <strong>DocFX</strong></span>
+          </div>
+        </div>
+      </footer>
+    </div>
+    
+    <script type="text/javascript" src="../styles/docfx.vendor.js"></script>
+    <script type="text/javascript" src="../styles/docfx.js"></script>
+    <script type="text/javascript" src="../styles/main.js"></script>
+  </body>
+</html>
﻿<!DOCTYPE html>
<!--[if IE]><![endif]-->
<html>
  
  <head>
    <meta charset="utf-8">
    <meta http-equiv="X-UA-Compatible" content="IE=edge,chrome=1">
    <title>Struct EncodingContext
   | .NEXT </title>
    <meta name="viewport" content="width=device-width">
    <meta name="title" content="Struct EncodingContext
<<<<<<< HEAD
   | .NEXT ">
    <meta name="generator" content="docfx 2.50.0.0">
    
    <link rel="shortcut icon" href="../fav.ico">
    <link rel="stylesheet" href="../styles/docfx.vendor.css">
    <link rel="stylesheet" href="../styles/docfx.css">
    <link rel="stylesheet" href="../styles/main.css">
    <link href="https://fonts.googleapis.com/css?family=Open+Sans" rel="stylesheet">
    <meta property="docfx:navrel" content="../toc.html">
    <meta property="docfx:tocrel" content="toc.html">
    
    
    
=======
   | .NEXT ">
    <meta name="generator" content="docfx 2.49.0.0">
    
    <link rel="shortcut icon" href="../fav.ico">
    <link rel="stylesheet" href="../styles/docfx.vendor.css">
    <link rel="stylesheet" href="../styles/docfx.css">
    <link rel="stylesheet" href="../styles/main.css">
    <link href="https://fonts.googleapis.com/css?family=Open+Sans" rel="stylesheet">
    <meta property="docfx:navrel" content="../toc.html">
    <meta property="docfx:tocrel" content="toc.html">
    
    
    
>>>>>>> ceac8404
  </head>  <body data-spy="scroll" data-target="#affix" data-offset="120">
    <div id="wrapper">
      <header>
        
        <nav id="autocollapse" class="navbar navbar-inverse ng-scope" role="navigation">
          <div class="container">
            <div class="navbar-header">
              <button type="button" class="navbar-toggle" data-toggle="collapse" data-target="#navbar">
                <span class="sr-only">Toggle navigation</span>
                <span class="icon-bar"></span>
                <span class="icon-bar"></span>
                <span class="icon-bar"></span>
              </button>
              
              <a class="navbar-brand" href="../index.html">
                <img id="logo" class="svg" src="../doc_logo.png" alt="">
              </a>
            </div>
            <div class="collapse navbar-collapse" id="navbar">
              <form class="navbar-form navbar-right" role="search" id="search">
                <div class="form-group">
                  <input type="text" class="form-control" id="search-query" placeholder="Search" autocomplete="off">
                </div>
              </form>
            </div>
          </div>
        </nav>
        
        <div class="subnav navbar navbar-default">
          <div class="container hide-when-search" id="breadcrumb">
            <ul class="breadcrumb">
              <li></li>
            </ul>
          </div>
        </div>
      </header>
      <div role="main" class="container body-content hide-when-search">
        
        <div class="sidenav hide-when-search">
          <a class="btn toc-toggle collapse" data-toggle="collapse" href="#sidetoggle" aria-expanded="false" aria-controls="sidetoggle">Show / Hide Table of Contents</a>
          <div class="sidetoggle collapse" id="sidetoggle">
            <div id="sidetoc"></div>
          </div>
        </div>
        <div class="article row grid-right">
          <div class="col-md-10">
            <article class="content wrap" id="_content" data-uid="DotNext.Text.EncodingContext">
  
  
  <h1 id="DotNext_Text_EncodingContext" data-uid="DotNext.Text.EncodingContext" class="text-break">Struct EncodingContext
  </h1>
  <div class="markdown level0 summary"><p>Represents text encoding context.</p>
</div>
  <div class="markdown level0 conceptual"></div>
  <div classs="implements">
    <h5>Implements</h5>
    <div><a class="xref" href="https://docs.microsoft.com/dotnet/api/system.icloneable">ICloneable</a></div>
  </div>
  <div class="inheritedMembers">
    <h5>Inherited Members</h5>
    <div>
      <a class="xref" href="https://docs.microsoft.com/dotnet/api/system.valuetype.equals#System_ValueType_Equals_System_Object_">ValueType.Equals(Object)</a>
    </div>
    <div>
      <a class="xref" href="https://docs.microsoft.com/dotnet/api/system.valuetype.gethashcode#System_ValueType_GetHashCode">ValueType.GetHashCode()</a>
    </div>
    <div>
      <a class="xref" href="https://docs.microsoft.com/dotnet/api/system.valuetype.tostring#System_ValueType_ToString">ValueType.ToString()</a>
    </div>
    <div>
      <a class="xref" href="https://docs.microsoft.com/dotnet/api/system.object.equals#System_Object_Equals_System_Object_System_Object_">Object.Equals(Object, Object)</a>
    </div>
    <div>
      <a class="xref" href="https://docs.microsoft.com/dotnet/api/system.object.gettype#System_Object_GetType">Object.GetType()</a>
    </div>
    <div>
      <a class="xref" href="https://docs.microsoft.com/dotnet/api/system.object.referenceequals#System_Object_ReferenceEquals_System_Object_System_Object_">Object.ReferenceEquals(Object, Object)</a>
    </div>
  </div>
  <h6><strong>Namespace</strong>: <a class="xref" href="DotNext.Text.html">DotNext.Text</a></h6>
  <h6><strong>Assembly</strong>: DotNext.IO.dll</h6>
  <h5 id="DotNext_Text_EncodingContext_syntax">Syntax</h5>
  <div class="codewrapper">
    <pre><code class="lang-csharp hljs">public struct EncodingContext : ICloneable</code></pre>
  </div>
  <h5 id="DotNext_Text_EncodingContext_remarks"><strong>Remarks</strong></h5>
  <div class="markdown level0 remarks"><p>The context represents an encoding cache to avoid memory allocations for each round of string encoding caused by methods of <a class="xref" href="DotNext.IO.StreamExtensions.html">StreamExtensions</a> class.
It cannot be shared across parallel flows or threads. However, you can call <a class="xref" href="DotNext.Text.EncodingContext.html#DotNext_Text_EncodingContext_Copy">Copy()</a> method to create
an independent copy of this context for separated async flow or thread.</p>
</div>
  <h3 id="constructors">Constructors
  </h3>
  <span class="small pull-right mobile-hide">
    <span class="divider">|</span>
    <a href="https://github.com/sakno/dotNext/new/gh-pages/apiSpec/new?filename=DotNext_Text_EncodingContext__ctor_System_Text_Encoding_System_Boolean_.md&amp;value=---%0Auid%3A%20DotNext.Text.EncodingContext.%23ctor(System.Text.Encoding%2CSystem.Boolean)%0Asummary%3A%20'*You%20can%20override%20summary%20for%20the%20API%20here%20using%20*MARKDOWN*%20syntax'%0A---%0A%0A*Please%20type%20below%20more%20information%20about%20this%20API%3A*%0A%0A">Improve this Doc</a>
  </span>
  <span class="small pull-right mobile-hide">
    <a href="https://github.com/sakno/dotNext/blob/gh-pages/src/DotNext.IO/Text/EncodingContext.cs/#L27">View Source</a>
  </span>
  <a id="DotNext_Text_EncodingContext__ctor_" data-uid="DotNext.Text.EncodingContext.#ctor*"></a>
  <h4 id="DotNext_Text_EncodingContext__ctor_System_Text_Encoding_System_Boolean_" data-uid="DotNext.Text.EncodingContext.#ctor(System.Text.Encoding,System.Boolean)">EncodingContext(Encoding, Boolean)</h4>
  <div class="markdown level1 summary"><p>Initializes a new encoding context.</p>
</div>
  <div class="markdown level1 conceptual"></div>
  <h5 class="decalaration">Declaration</h5>
  <div class="codewrapper">
    <pre><code class="lang-csharp hljs">public EncodingContext(Encoding encoding, bool reuseEncoder = false)</code></pre>
  </div>
  <h5 class="parameters">Parameters</h5>
  <table class="table table-bordered table-striped table-condensed">
    <thead>
      <tr>
        <th>Type</th>
        <th>Name</th>
        <th>Description</th>
      </tr>
    </thead>
    <tbody>
      <tr>
        <td><a class="xref" href="https://docs.microsoft.com/dotnet/api/system.text.encoding">Encoding</a></td>
        <td><span class="parametername">encoding</span></td>
        <td><p>The encoding to be used for converting string into bytes.</p>
</td>
      </tr>
      <tr>
        <td><a class="xref" href="https://docs.microsoft.com/dotnet/api/system.boolean">Boolean</a></td>
        <td><span class="parametername">reuseEncoder</span></td>
        <td><p><span class="xref">true</span> to reuse the encoder between encoding operations; <span class="xref">false</span> to create separated encoder for each encoding operation.</p>
</td>
      </tr>
    </tbody>
  </table>
  <h5 class="exceptions">Exceptions</h5>
  <table class="table table-bordered table-striped table-condensed">
    <thead>
      <tr>
        <th>Type</th>
        <th>Condition</th>
      </tr>
    </thead>
    <tbody>
      <tr>
        <td><a class="xref" href="https://docs.microsoft.com/dotnet/api/system.argumentnullexception">ArgumentNullException</a></td>
        <td><p><code data-dev-comment-type="paramref" class="paramref">encoding</code> is <span class="xref">null</span>.</p>
</td>
      </tr>
    </tbody>
  </table>
  <h3 id="properties">Properties
  </h3>
  <span class="small pull-right mobile-hide">
    <span class="divider">|</span>
    <a href="https://github.com/sakno/dotNext/new/gh-pages/apiSpec/new?filename=DotNext_Text_EncodingContext_Encoding.md&amp;value=---%0Auid%3A%20DotNext.Text.EncodingContext.Encoding%0Asummary%3A%20'*You%20can%20override%20summary%20for%20the%20API%20here%20using%20*MARKDOWN*%20syntax'%0A---%0A%0A*Please%20type%20below%20more%20information%20about%20this%20API%3A*%0A%0A">Improve this Doc</a>
  </span>
  <span class="small pull-right mobile-hide">
    <a href="https://github.com/sakno/dotNext/blob/gh-pages/src/DotNext.IO/Text/EncodingContext.cs/#L50">View Source</a>
  </span>
  <a id="DotNext_Text_EncodingContext_Encoding_" data-uid="DotNext.Text.EncodingContext.Encoding*"></a>
  <h4 id="DotNext_Text_EncodingContext_Encoding" data-uid="DotNext.Text.EncodingContext.Encoding">Encoding</h4>
  <div class="markdown level1 summary"><p>Gets encoding associated with this context.</p>
</div>
  <div class="markdown level1 conceptual"></div>
  <h5 class="decalaration">Declaration</h5>
  <div class="codewrapper">
    <pre><code class="lang-csharp hljs">public Encoding Encoding { get; }</code></pre>
  </div>
  <h5 class="propertyValue">Property Value</h5>
  <table class="table table-bordered table-striped table-condensed">
    <thead>
      <tr>
        <th>Type</th>
        <th>Description</th>
      </tr>
    </thead>
    <tbody>
      <tr>
        <td><a class="xref" href="https://docs.microsoft.com/dotnet/api/system.text.encoding">Encoding</a></td>
        <td></td>
      </tr>
    </tbody>
  </table>
  <h3 id="methods">Methods
  </h3>
  <span class="small pull-right mobile-hide">
    <span class="divider">|</span>
    <a href="https://github.com/sakno/dotNext/new/gh-pages/apiSpec/new?filename=DotNext_Text_EncodingContext_Copy.md&amp;value=---%0Auid%3A%20DotNext.Text.EncodingContext.Copy%0Asummary%3A%20'*You%20can%20override%20summary%20for%20the%20API%20here%20using%20*MARKDOWN*%20syntax'%0A---%0A%0A*Please%20type%20below%20more%20information%20about%20this%20API%3A*%0A%0A">Improve this Doc</a>
  </span>
  <span class="small pull-right mobile-hide">
    <a href="https://github.com/sakno/dotNext/blob/gh-pages/src/DotNext.IO/Text/EncodingContext.cs/#L38">View Source</a>
  </span>
  <a id="DotNext_Text_EncodingContext_Copy_" data-uid="DotNext.Text.EncodingContext.Copy*"></a>
  <h4 id="DotNext_Text_EncodingContext_Copy" data-uid="DotNext.Text.EncodingContext.Copy">Copy()</h4>
  <div class="markdown level1 summary"><p>Creates independent copy of this context that can be used
in separated async flow or thread.</p>
</div>
  <div class="markdown level1 conceptual"></div>
  <h5 class="decalaration">Declaration</h5>
  <div class="codewrapper">
    <pre><code class="lang-csharp hljs">public EncodingContext Copy()</code></pre>
  </div>
  <h5 class="returns">Returns</h5>
  <table class="table table-bordered table-striped table-condensed">
    <thead>
      <tr>
        <th>Type</th>
        <th>Description</th>
      </tr>
    </thead>
    <tbody>
      <tr>
        <td><a class="xref" href="DotNext.Text.EncodingContext.html">EncodingContext</a></td>
        <td><p>The independent copy of this context.</p>
</td>
      </tr>
    </tbody>
  </table>
  <span class="small pull-right mobile-hide">
    <span class="divider">|</span>
    <a href="https://github.com/sakno/dotNext/new/gh-pages/apiSpec/new?filename=DotNext_Text_EncodingContext_Reset.md&amp;value=---%0Auid%3A%20DotNext.Text.EncodingContext.Reset%0Asummary%3A%20'*You%20can%20override%20summary%20for%20the%20API%20here%20using%20*MARKDOWN*%20syntax'%0A---%0A%0A*Please%20type%20below%20more%20information%20about%20this%20API%3A*%0A%0A">Improve this Doc</a>
  </span>
  <span class="small pull-right mobile-hide">
    <a href="https://github.com/sakno/dotNext/blob/gh-pages/src/DotNext.IO/Text/EncodingContext.cs/#L45">View Source</a>
  </span>
  <a id="DotNext_Text_EncodingContext_Reset_" data-uid="DotNext.Text.EncodingContext.Reset*"></a>
  <h4 id="DotNext_Text_EncodingContext_Reset" data-uid="DotNext.Text.EncodingContext.Reset">Reset()</h4>
  <div class="markdown level1 summary"><p>Sets the encapsulated encoder to its initial state.</p>
</div>
  <div class="markdown level1 conceptual"></div>
  <h5 class="decalaration">Declaration</h5>
  <div class="codewrapper">
    <pre><code class="lang-csharp hljs">public void Reset()</code></pre>
  </div>
  <h3 id="operators">Operators
  </h3>
  <span class="small pull-right mobile-hide">
    <span class="divider">|</span>
    <a href="https://github.com/sakno/dotNext/new/gh-pages/apiSpec/new?filename=DotNext_Text_EncodingContext_op_Implicit_System_Text_Encoding__DotNext_Text_EncodingContext.md&amp;value=---%0Auid%3A%20DotNext.Text.EncodingContext.op_Implicit(System.Text.Encoding)~DotNext.Text.EncodingContext%0Asummary%3A%20'*You%20can%20override%20summary%20for%20the%20API%20here%20using%20*MARKDOWN*%20syntax'%0A---%0A%0A*Please%20type%20below%20more%20information%20about%20this%20API%3A*%0A%0A">Improve this Doc</a>
  </span>
  <span class="small pull-right mobile-hide">
    <a href="https://github.com/sakno/dotNext/blob/gh-pages/src/DotNext.IO/Text/EncodingContext.cs/#L58">View Source</a>
  </span>
  <a id="DotNext_Text_EncodingContext_op_Implicit_" data-uid="DotNext.Text.EncodingContext.op_Implicit*"></a>
  <h4 id="DotNext_Text_EncodingContext_op_Implicit_System_Text_Encoding__DotNext_Text_EncodingContext" data-uid="DotNext.Text.EncodingContext.op_Implicit(System.Text.Encoding)~DotNext.Text.EncodingContext">Implicit(Encoding to EncodingContext)</h4>
  <div class="markdown level1 summary"><p>Creates encoding context</p>
</div>
  <div class="markdown level1 conceptual"></div>
  <h5 class="decalaration">Declaration</h5>
  <div class="codewrapper">
    <pre><code class="lang-csharp hljs">public static implicit operator EncodingContext(Encoding encoding)</code></pre>
  </div>
  <h5 class="parameters">Parameters</h5>
  <table class="table table-bordered table-striped table-condensed">
    <thead>
      <tr>
        <th>Type</th>
        <th>Name</th>
        <th>Description</th>
      </tr>
    </thead>
    <tbody>
      <tr>
        <td><a class="xref" href="https://docs.microsoft.com/dotnet/api/system.text.encoding">Encoding</a></td>
        <td><span class="parametername">encoding</span></td>
        <td><p>The text encoding.</p>
</td>
      </tr>
    </tbody>
  </table>
  <h5 class="returns">Returns</h5>
  <table class="table table-bordered table-striped table-condensed">
    <thead>
      <tr>
        <th>Type</th>
        <th>Description</th>
      </tr>
    </thead>
    <tbody>
      <tr>
        <td><a class="xref" href="DotNext.Text.EncodingContext.html">EncodingContext</a></td>
        <td></td>
      </tr>
    </tbody>
  </table>
  <h3 id="eii">Explicit Interface Implementations
  </h3>
  <span class="small pull-right mobile-hide">
    <span class="divider">|</span>
    <a href="https://github.com/sakno/dotNext/new/gh-pages/apiSpec/new?filename=DotNext_Text_EncodingContext_System_ICloneable_Clone.md&amp;value=---%0Auid%3A%20DotNext.Text.EncodingContext.System%23ICloneable%23Clone%0Asummary%3A%20'*You%20can%20override%20summary%20for%20the%20API%20here%20using%20*MARKDOWN*%20syntax'%0A---%0A%0A*Please%20type%20below%20more%20information%20about%20this%20API%3A*%0A%0A">Improve this Doc</a>
  </span>
  <span class="small pull-right mobile-hide">
    <a href="https://github.com/sakno/dotNext/blob/gh-pages/src/DotNext.IO/Text/EncodingContext.cs/#L40">View Source</a>
  </span>
  <a id="DotNext_Text_EncodingContext_System_ICloneable_Clone_" data-uid="DotNext.Text.EncodingContext.System#ICloneable#Clone*"></a>
  <h4 id="DotNext_Text_EncodingContext_System_ICloneable_Clone" data-uid="DotNext.Text.EncodingContext.System#ICloneable#Clone">ICloneable.Clone()</h4>
  <div class="markdown level1 summary"></div>
  <div class="markdown level1 conceptual"></div>
  <h5 class="decalaration">Declaration</h5>
  <div class="codewrapper">
    <pre><code class="lang-csharp hljs">object ICloneable.Clone()</code></pre>
  </div>
  <h5 class="returns">Returns</h5>
  <table class="table table-bordered table-striped table-condensed">
    <thead>
      <tr>
        <th>Type</th>
        <th>Description</th>
      </tr>
    </thead>
    <tbody>
      <tr>
        <td><a class="xref" href="https://docs.microsoft.com/dotnet/api/system.object">Object</a></td>
        <td></td>
      </tr>
    </tbody>
  </table>
  <h3 id="implements">Implements</h3>
  <div>
      <a class="xref" href="https://docs.microsoft.com/dotnet/api/system.icloneable">System.ICloneable</a>
  </div>
  <h3 id="extensionmethods">Extension Methods</h3>
  <div>
      <a class="xref" href="DotNext.Linq.Expressions.ExpressionBuilder.html#DotNext_Linq_Expressions_ExpressionBuilder_Const__1___0_">ExpressionBuilder.Const&lt;T&gt;(T)</a>
  </div>
</article>
          </div>
          
          <div class="hidden-sm col-md-2" role="complementary">
            <div class="sideaffix">
              <div class="contribution">
                <ul class="nav">
                  <li>
                    <a href="https://github.com/sakno/dotNext/new/gh-pages/apiSpec/new?filename=DotNext_Text_EncodingContext.md&amp;value=---%0Auid%3A%20DotNext.Text.EncodingContext%0Asummary%3A%20'*You%20can%20override%20summary%20for%20the%20API%20here%20using%20*MARKDOWN*%20syntax'%0A---%0A%0A*Please%20type%20below%20more%20information%20about%20this%20API%3A*%0A%0A" class="contribution-link">Improve this Doc</a>
                  </li>
                  <li>
                    <a href="https://github.com/sakno/dotNext/blob/gh-pages/src/DotNext.IO/Text/EncodingContext.cs/#L15" class="contribution-link">View Source</a>
                  </li>
                </ul>
              </div>
              <nav class="bs-docs-sidebar hidden-print hidden-xs hidden-sm affix" id="affix">
              <!-- <p><a class="back-to-top" href="#top">Back to top</a><p> -->
              </nav>
            </div>
          </div>
        </div>
      </div>
      
      <footer>
        <div class="grad-bottom"></div>
        <div class="footer">
          <div class="container">
            <span class="pull-right">
              <a href="#top">Back to top</a>
            </span>
            
            <span>Generated by <strong>DocFX</strong></span>
          </div>
        </div>
      </footer>
    </div>
    
    <script type="text/javascript" src="../styles/docfx.vendor.js"></script>
    <script type="text/javascript" src="../styles/docfx.js"></script>
    <script type="text/javascript" src="../styles/main.js"></script>
  </body>
</html>
<|MERGE_RESOLUTION|>--- conflicted
+++ resolved
@@ -1,15 +1,14 @@
-﻿<!DOCTYPE html>
-<!--[if IE]><![endif]-->
-<html>
+﻿<!DOCTYPE html>
+<!--[if IE]><![endif]-->
+<html>
   
   <head>
     <meta charset="utf-8">
     <meta http-equiv="X-UA-Compatible" content="IE=edge,chrome=1">
-    <title>Struct EncodingContext
+    <title>Struct EncodingContext
    | .NEXT </title>
     <meta name="viewport" content="width=device-width">
-    <meta name="title" content="Struct EncodingContext
-<<<<<<< HEAD
+    <meta name="title" content="Struct EncodingContext
    | .NEXT ">
     <meta name="generator" content="docfx 2.50.0.0">
     
@@ -23,383 +22,371 @@
     
     
     
-=======
-   | .NEXT ">
-    <meta name="generator" content="docfx 2.49.0.0">
-    
-    <link rel="shortcut icon" href="../fav.ico">
-    <link rel="stylesheet" href="../styles/docfx.vendor.css">
-    <link rel="stylesheet" href="../styles/docfx.css">
-    <link rel="stylesheet" href="../styles/main.css">
-    <link href="https://fonts.googleapis.com/css?family=Open+Sans" rel="stylesheet">
-    <meta property="docfx:navrel" content="../toc.html">
-    <meta property="docfx:tocrel" content="toc.html">
-    
-    
-    
->>>>>>> ceac8404
-  </head>  <body data-spy="scroll" data-target="#affix" data-offset="120">
-    <div id="wrapper">
-      <header>
-        
-        <nav id="autocollapse" class="navbar navbar-inverse ng-scope" role="navigation">
-          <div class="container">
-            <div class="navbar-header">
-              <button type="button" class="navbar-toggle" data-toggle="collapse" data-target="#navbar">
-                <span class="sr-only">Toggle navigation</span>
-                <span class="icon-bar"></span>
-                <span class="icon-bar"></span>
-                <span class="icon-bar"></span>
-              </button>
-              
-              <a class="navbar-brand" href="../index.html">
-                <img id="logo" class="svg" src="../doc_logo.png" alt="">
-              </a>
-            </div>
-            <div class="collapse navbar-collapse" id="navbar">
-              <form class="navbar-form navbar-right" role="search" id="search">
-                <div class="form-group">
-                  <input type="text" class="form-control" id="search-query" placeholder="Search" autocomplete="off">
-                </div>
-              </form>
-            </div>
-          </div>
-        </nav>
-        
-        <div class="subnav navbar navbar-default">
-          <div class="container hide-when-search" id="breadcrumb">
-            <ul class="breadcrumb">
-              <li></li>
-            </ul>
-          </div>
-        </div>
-      </header>
-      <div role="main" class="container body-content hide-when-search">
-        
-        <div class="sidenav hide-when-search">
-          <a class="btn toc-toggle collapse" data-toggle="collapse" href="#sidetoggle" aria-expanded="false" aria-controls="sidetoggle">Show / Hide Table of Contents</a>
-          <div class="sidetoggle collapse" id="sidetoggle">
-            <div id="sidetoc"></div>
-          </div>
-        </div>
-        <div class="article row grid-right">
-          <div class="col-md-10">
-            <article class="content wrap" id="_content" data-uid="DotNext.Text.EncodingContext">
-  
-  
-  <h1 id="DotNext_Text_EncodingContext" data-uid="DotNext.Text.EncodingContext" class="text-break">Struct EncodingContext
-  </h1>
+  </head>  <body data-spy="scroll" data-target="#affix" data-offset="120">
+    <div id="wrapper">
+      <header>
+        
+        <nav id="autocollapse" class="navbar navbar-inverse ng-scope" role="navigation">
+          <div class="container">
+            <div class="navbar-header">
+              <button type="button" class="navbar-toggle" data-toggle="collapse" data-target="#navbar">
+                <span class="sr-only">Toggle navigation</span>
+                <span class="icon-bar"></span>
+                <span class="icon-bar"></span>
+                <span class="icon-bar"></span>
+              </button>
+              
+              <a class="navbar-brand" href="../index.html">
+                <img id="logo" class="svg" src="../doc_logo.png" alt="">
+              </a>
+            </div>
+            <div class="collapse navbar-collapse" id="navbar">
+              <form class="navbar-form navbar-right" role="search" id="search">
+                <div class="form-group">
+                  <input type="text" class="form-control" id="search-query" placeholder="Search" autocomplete="off">
+                </div>
+              </form>
+            </div>
+          </div>
+        </nav>
+        
+        <div class="subnav navbar navbar-default">
+          <div class="container hide-when-search" id="breadcrumb">
+            <ul class="breadcrumb">
+              <li></li>
+            </ul>
+          </div>
+        </div>
+      </header>
+      <div role="main" class="container body-content hide-when-search">
+        
+        <div class="sidenav hide-when-search">
+          <a class="btn toc-toggle collapse" data-toggle="collapse" href="#sidetoggle" aria-expanded="false" aria-controls="sidetoggle">Show / Hide Table of Contents</a>
+          <div class="sidetoggle collapse" id="sidetoggle">
+            <div id="sidetoc"></div>
+          </div>
+        </div>
+        <div class="article row grid-right">
+          <div class="col-md-10">
+            <article class="content wrap" id="_content" data-uid="DotNext.Text.EncodingContext">
+  
+  
+  <h1 id="DotNext_Text_EncodingContext" data-uid="DotNext.Text.EncodingContext" class="text-break">Struct EncodingContext
+  </h1>
   <div class="markdown level0 summary"><p>Represents text encoding context.</p>
-</div>
-  <div class="markdown level0 conceptual"></div>
-  <div classs="implements">
-    <h5>Implements</h5>
-    <div><a class="xref" href="https://docs.microsoft.com/dotnet/api/system.icloneable">ICloneable</a></div>
-  </div>
-  <div class="inheritedMembers">
-    <h5>Inherited Members</h5>
-    <div>
-      <a class="xref" href="https://docs.microsoft.com/dotnet/api/system.valuetype.equals#System_ValueType_Equals_System_Object_">ValueType.Equals(Object)</a>
-    </div>
-    <div>
-      <a class="xref" href="https://docs.microsoft.com/dotnet/api/system.valuetype.gethashcode#System_ValueType_GetHashCode">ValueType.GetHashCode()</a>
-    </div>
-    <div>
-      <a class="xref" href="https://docs.microsoft.com/dotnet/api/system.valuetype.tostring#System_ValueType_ToString">ValueType.ToString()</a>
-    </div>
-    <div>
-      <a class="xref" href="https://docs.microsoft.com/dotnet/api/system.object.equals#System_Object_Equals_System_Object_System_Object_">Object.Equals(Object, Object)</a>
-    </div>
-    <div>
-      <a class="xref" href="https://docs.microsoft.com/dotnet/api/system.object.gettype#System_Object_GetType">Object.GetType()</a>
-    </div>
-    <div>
-      <a class="xref" href="https://docs.microsoft.com/dotnet/api/system.object.referenceequals#System_Object_ReferenceEquals_System_Object_System_Object_">Object.ReferenceEquals(Object, Object)</a>
-    </div>
-  </div>
-  <h6><strong>Namespace</strong>: <a class="xref" href="DotNext.Text.html">DotNext.Text</a></h6>
-  <h6><strong>Assembly</strong>: DotNext.IO.dll</h6>
-  <h5 id="DotNext_Text_EncodingContext_syntax">Syntax</h5>
-  <div class="codewrapper">
-    <pre><code class="lang-csharp hljs">public struct EncodingContext : ICloneable</code></pre>
-  </div>
-  <h5 id="DotNext_Text_EncodingContext_remarks"><strong>Remarks</strong></h5>
+</div>
+  <div class="markdown level0 conceptual"></div>
+  <div classs="implements">
+    <h5>Implements</h5>
+    <div><a class="xref" href="https://docs.microsoft.com/dotnet/api/system.icloneable">ICloneable</a></div>
+  </div>
+  <div class="inheritedMembers">
+    <h5>Inherited Members</h5>
+    <div>
+      <a class="xref" href="https://docs.microsoft.com/dotnet/api/system.valuetype.equals#System_ValueType_Equals_System_Object_">ValueType.Equals(Object)</a>
+    </div>
+    <div>
+      <a class="xref" href="https://docs.microsoft.com/dotnet/api/system.valuetype.gethashcode#System_ValueType_GetHashCode">ValueType.GetHashCode()</a>
+    </div>
+    <div>
+      <a class="xref" href="https://docs.microsoft.com/dotnet/api/system.valuetype.tostring#System_ValueType_ToString">ValueType.ToString()</a>
+    </div>
+    <div>
+      <a class="xref" href="https://docs.microsoft.com/dotnet/api/system.object.equals#System_Object_Equals_System_Object_System_Object_">Object.Equals(Object, Object)</a>
+    </div>
+    <div>
+      <a class="xref" href="https://docs.microsoft.com/dotnet/api/system.object.gettype#System_Object_GetType">Object.GetType()</a>
+    </div>
+    <div>
+      <a class="xref" href="https://docs.microsoft.com/dotnet/api/system.object.referenceequals#System_Object_ReferenceEquals_System_Object_System_Object_">Object.ReferenceEquals(Object, Object)</a>
+    </div>
+  </div>
+  <h6><strong>Namespace</strong>: <a class="xref" href="DotNext.Text.html">DotNext.Text</a></h6>
+  <h6><strong>Assembly</strong>: DotNext.IO.dll</h6>
+  <h5 id="DotNext_Text_EncodingContext_syntax">Syntax</h5>
+  <div class="codewrapper">
+    <pre><code class="lang-csharp hljs">public struct EncodingContext : ICloneable</code></pre>
+  </div>
+  <h5 id="DotNext_Text_EncodingContext_remarks"><strong>Remarks</strong></h5>
   <div class="markdown level0 remarks"><p>The context represents an encoding cache to avoid memory allocations for each round of string encoding caused by methods of <a class="xref" href="DotNext.IO.StreamExtensions.html">StreamExtensions</a> class.
 It cannot be shared across parallel flows or threads. However, you can call <a class="xref" href="DotNext.Text.EncodingContext.html#DotNext_Text_EncodingContext_Copy">Copy()</a> method to create
 an independent copy of this context for separated async flow or thread.</p>
-</div>
-  <h3 id="constructors">Constructors
-  </h3>
-  <span class="small pull-right mobile-hide">
-    <span class="divider">|</span>
-    <a href="https://github.com/sakno/dotNext/new/gh-pages/apiSpec/new?filename=DotNext_Text_EncodingContext__ctor_System_Text_Encoding_System_Boolean_.md&amp;value=---%0Auid%3A%20DotNext.Text.EncodingContext.%23ctor(System.Text.Encoding%2CSystem.Boolean)%0Asummary%3A%20'*You%20can%20override%20summary%20for%20the%20API%20here%20using%20*MARKDOWN*%20syntax'%0A---%0A%0A*Please%20type%20below%20more%20information%20about%20this%20API%3A*%0A%0A">Improve this Doc</a>
-  </span>
-  <span class="small pull-right mobile-hide">
-    <a href="https://github.com/sakno/dotNext/blob/gh-pages/src/DotNext.IO/Text/EncodingContext.cs/#L27">View Source</a>
-  </span>
-  <a id="DotNext_Text_EncodingContext__ctor_" data-uid="DotNext.Text.EncodingContext.#ctor*"></a>
-  <h4 id="DotNext_Text_EncodingContext__ctor_System_Text_Encoding_System_Boolean_" data-uid="DotNext.Text.EncodingContext.#ctor(System.Text.Encoding,System.Boolean)">EncodingContext(Encoding, Boolean)</h4>
+</div>
+  <h3 id="constructors">Constructors
+  </h3>
+  <span class="small pull-right mobile-hide">
+    <span class="divider">|</span>
+    <a href="https://github.com/sakno/DotNext/new/gh-pages/apiSpec/new?filename=DotNext_Text_EncodingContext__ctor_System_Text_Encoding_System_Boolean_.md&amp;value=---%0Auid%3A%20DotNext.Text.EncodingContext.%23ctor(System.Text.Encoding%2CSystem.Boolean)%0Asummary%3A%20'*You%20can%20override%20summary%20for%20the%20API%20here%20using%20*MARKDOWN*%20syntax'%0A---%0A%0A*Please%20type%20below%20more%20information%20about%20this%20API%3A*%0A%0A">Improve this Doc</a>
+  </span>
+  <span class="small pull-right mobile-hide">
+    <a href="https://github.com/sakno/DotNext/blob/gh-pages/src/DotNext.IO/Text/EncodingContext.cs/#L27">View Source</a>
+  </span>
+  <a id="DotNext_Text_EncodingContext__ctor_" data-uid="DotNext.Text.EncodingContext.#ctor*"></a>
+  <h4 id="DotNext_Text_EncodingContext__ctor_System_Text_Encoding_System_Boolean_" data-uid="DotNext.Text.EncodingContext.#ctor(System.Text.Encoding,System.Boolean)">EncodingContext(Encoding, Boolean)</h4>
   <div class="markdown level1 summary"><p>Initializes a new encoding context.</p>
-</div>
-  <div class="markdown level1 conceptual"></div>
-  <h5 class="decalaration">Declaration</h5>
-  <div class="codewrapper">
-    <pre><code class="lang-csharp hljs">public EncodingContext(Encoding encoding, bool reuseEncoder = false)</code></pre>
-  </div>
-  <h5 class="parameters">Parameters</h5>
-  <table class="table table-bordered table-striped table-condensed">
-    <thead>
-      <tr>
-        <th>Type</th>
-        <th>Name</th>
-        <th>Description</th>
-      </tr>
-    </thead>
-    <tbody>
-      <tr>
-        <td><a class="xref" href="https://docs.microsoft.com/dotnet/api/system.text.encoding">Encoding</a></td>
-        <td><span class="parametername">encoding</span></td>
+</div>
+  <div class="markdown level1 conceptual"></div>
+  <h5 class="decalaration">Declaration</h5>
+  <div class="codewrapper">
+    <pre><code class="lang-csharp hljs">public EncodingContext(Encoding encoding, bool reuseEncoder = false)</code></pre>
+  </div>
+  <h5 class="parameters">Parameters</h5>
+  <table class="table table-bordered table-striped table-condensed">
+    <thead>
+      <tr>
+        <th>Type</th>
+        <th>Name</th>
+        <th>Description</th>
+      </tr>
+    </thead>
+    <tbody>
+      <tr>
+        <td><a class="xref" href="https://docs.microsoft.com/dotnet/api/system.text.encoding">Encoding</a></td>
+        <td><span class="parametername">encoding</span></td>
         <td><p>The encoding to be used for converting string into bytes.</p>
-</td>
-      </tr>
-      <tr>
-        <td><a class="xref" href="https://docs.microsoft.com/dotnet/api/system.boolean">Boolean</a></td>
-        <td><span class="parametername">reuseEncoder</span></td>
+</td>
+      </tr>
+      <tr>
+        <td><a class="xref" href="https://docs.microsoft.com/dotnet/api/system.boolean">Boolean</a></td>
+        <td><span class="parametername">reuseEncoder</span></td>
         <td><p><span class="xref">true</span> to reuse the encoder between encoding operations; <span class="xref">false</span> to create separated encoder for each encoding operation.</p>
-</td>
-      </tr>
-    </tbody>
-  </table>
-  <h5 class="exceptions">Exceptions</h5>
-  <table class="table table-bordered table-striped table-condensed">
-    <thead>
-      <tr>
-        <th>Type</th>
-        <th>Condition</th>
-      </tr>
-    </thead>
-    <tbody>
-      <tr>
-        <td><a class="xref" href="https://docs.microsoft.com/dotnet/api/system.argumentnullexception">ArgumentNullException</a></td>
+</td>
+      </tr>
+    </tbody>
+  </table>
+  <h5 class="exceptions">Exceptions</h5>
+  <table class="table table-bordered table-striped table-condensed">
+    <thead>
+      <tr>
+        <th>Type</th>
+        <th>Condition</th>
+      </tr>
+    </thead>
+    <tbody>
+      <tr>
+        <td><a class="xref" href="https://docs.microsoft.com/dotnet/api/system.argumentnullexception">ArgumentNullException</a></td>
         <td><p><code data-dev-comment-type="paramref" class="paramref">encoding</code> is <span class="xref">null</span>.</p>
-</td>
-      </tr>
-    </tbody>
-  </table>
-  <h3 id="properties">Properties
-  </h3>
-  <span class="small pull-right mobile-hide">
-    <span class="divider">|</span>
-    <a href="https://github.com/sakno/dotNext/new/gh-pages/apiSpec/new?filename=DotNext_Text_EncodingContext_Encoding.md&amp;value=---%0Auid%3A%20DotNext.Text.EncodingContext.Encoding%0Asummary%3A%20'*You%20can%20override%20summary%20for%20the%20API%20here%20using%20*MARKDOWN*%20syntax'%0A---%0A%0A*Please%20type%20below%20more%20information%20about%20this%20API%3A*%0A%0A">Improve this Doc</a>
-  </span>
-  <span class="small pull-right mobile-hide">
-    <a href="https://github.com/sakno/dotNext/blob/gh-pages/src/DotNext.IO/Text/EncodingContext.cs/#L50">View Source</a>
-  </span>
-  <a id="DotNext_Text_EncodingContext_Encoding_" data-uid="DotNext.Text.EncodingContext.Encoding*"></a>
-  <h4 id="DotNext_Text_EncodingContext_Encoding" data-uid="DotNext.Text.EncodingContext.Encoding">Encoding</h4>
+</td>
+      </tr>
+    </tbody>
+  </table>
+  <h3 id="properties">Properties
+  </h3>
+  <span class="small pull-right mobile-hide">
+    <span class="divider">|</span>
+    <a href="https://github.com/sakno/DotNext/new/gh-pages/apiSpec/new?filename=DotNext_Text_EncodingContext_Encoding.md&amp;value=---%0Auid%3A%20DotNext.Text.EncodingContext.Encoding%0Asummary%3A%20'*You%20can%20override%20summary%20for%20the%20API%20here%20using%20*MARKDOWN*%20syntax'%0A---%0A%0A*Please%20type%20below%20more%20information%20about%20this%20API%3A*%0A%0A">Improve this Doc</a>
+  </span>
+  <span class="small pull-right mobile-hide">
+    <a href="https://github.com/sakno/DotNext/blob/gh-pages/src/DotNext.IO/Text/EncodingContext.cs/#L50">View Source</a>
+  </span>
+  <a id="DotNext_Text_EncodingContext_Encoding_" data-uid="DotNext.Text.EncodingContext.Encoding*"></a>
+  <h4 id="DotNext_Text_EncodingContext_Encoding" data-uid="DotNext.Text.EncodingContext.Encoding">Encoding</h4>
   <div class="markdown level1 summary"><p>Gets encoding associated with this context.</p>
-</div>
-  <div class="markdown level1 conceptual"></div>
-  <h5 class="decalaration">Declaration</h5>
-  <div class="codewrapper">
-    <pre><code class="lang-csharp hljs">public Encoding Encoding { get; }</code></pre>
-  </div>
-  <h5 class="propertyValue">Property Value</h5>
-  <table class="table table-bordered table-striped table-condensed">
-    <thead>
-      <tr>
-        <th>Type</th>
-        <th>Description</th>
-      </tr>
-    </thead>
-    <tbody>
-      <tr>
-        <td><a class="xref" href="https://docs.microsoft.com/dotnet/api/system.text.encoding">Encoding</a></td>
-        <td></td>
-      </tr>
-    </tbody>
-  </table>
-  <h3 id="methods">Methods
-  </h3>
-  <span class="small pull-right mobile-hide">
-    <span class="divider">|</span>
-    <a href="https://github.com/sakno/dotNext/new/gh-pages/apiSpec/new?filename=DotNext_Text_EncodingContext_Copy.md&amp;value=---%0Auid%3A%20DotNext.Text.EncodingContext.Copy%0Asummary%3A%20'*You%20can%20override%20summary%20for%20the%20API%20here%20using%20*MARKDOWN*%20syntax'%0A---%0A%0A*Please%20type%20below%20more%20information%20about%20this%20API%3A*%0A%0A">Improve this Doc</a>
-  </span>
-  <span class="small pull-right mobile-hide">
-    <a href="https://github.com/sakno/dotNext/blob/gh-pages/src/DotNext.IO/Text/EncodingContext.cs/#L38">View Source</a>
-  </span>
-  <a id="DotNext_Text_EncodingContext_Copy_" data-uid="DotNext.Text.EncodingContext.Copy*"></a>
-  <h4 id="DotNext_Text_EncodingContext_Copy" data-uid="DotNext.Text.EncodingContext.Copy">Copy()</h4>
+</div>
+  <div class="markdown level1 conceptual"></div>
+  <h5 class="decalaration">Declaration</h5>
+  <div class="codewrapper">
+    <pre><code class="lang-csharp hljs">public Encoding Encoding { get; }</code></pre>
+  </div>
+  <h5 class="propertyValue">Property Value</h5>
+  <table class="table table-bordered table-striped table-condensed">
+    <thead>
+      <tr>
+        <th>Type</th>
+        <th>Description</th>
+      </tr>
+    </thead>
+    <tbody>
+      <tr>
+        <td><a class="xref" href="https://docs.microsoft.com/dotnet/api/system.text.encoding">Encoding</a></td>
+        <td></td>
+      </tr>
+    </tbody>
+  </table>
+  <h3 id="methods">Methods
+  </h3>
+  <span class="small pull-right mobile-hide">
+    <span class="divider">|</span>
+    <a href="https://github.com/sakno/DotNext/new/gh-pages/apiSpec/new?filename=DotNext_Text_EncodingContext_Copy.md&amp;value=---%0Auid%3A%20DotNext.Text.EncodingContext.Copy%0Asummary%3A%20'*You%20can%20override%20summary%20for%20the%20API%20here%20using%20*MARKDOWN*%20syntax'%0A---%0A%0A*Please%20type%20below%20more%20information%20about%20this%20API%3A*%0A%0A">Improve this Doc</a>
+  </span>
+  <span class="small pull-right mobile-hide">
+    <a href="https://github.com/sakno/DotNext/blob/gh-pages/src/DotNext.IO/Text/EncodingContext.cs/#L38">View Source</a>
+  </span>
+  <a id="DotNext_Text_EncodingContext_Copy_" data-uid="DotNext.Text.EncodingContext.Copy*"></a>
+  <h4 id="DotNext_Text_EncodingContext_Copy" data-uid="DotNext.Text.EncodingContext.Copy">Copy()</h4>
   <div class="markdown level1 summary"><p>Creates independent copy of this context that can be used
 in separated async flow or thread.</p>
-</div>
-  <div class="markdown level1 conceptual"></div>
-  <h5 class="decalaration">Declaration</h5>
-  <div class="codewrapper">
-    <pre><code class="lang-csharp hljs">public EncodingContext Copy()</code></pre>
-  </div>
-  <h5 class="returns">Returns</h5>
-  <table class="table table-bordered table-striped table-condensed">
-    <thead>
-      <tr>
-        <th>Type</th>
-        <th>Description</th>
-      </tr>
-    </thead>
-    <tbody>
-      <tr>
-        <td><a class="xref" href="DotNext.Text.EncodingContext.html">EncodingContext</a></td>
+</div>
+  <div class="markdown level1 conceptual"></div>
+  <h5 class="decalaration">Declaration</h5>
+  <div class="codewrapper">
+    <pre><code class="lang-csharp hljs">public EncodingContext Copy()</code></pre>
+  </div>
+  <h5 class="returns">Returns</h5>
+  <table class="table table-bordered table-striped table-condensed">
+    <thead>
+      <tr>
+        <th>Type</th>
+        <th>Description</th>
+      </tr>
+    </thead>
+    <tbody>
+      <tr>
+        <td><a class="xref" href="DotNext.Text.EncodingContext.html">EncodingContext</a></td>
         <td><p>The independent copy of this context.</p>
-</td>
-      </tr>
-    </tbody>
-  </table>
-  <span class="small pull-right mobile-hide">
-    <span class="divider">|</span>
-    <a href="https://github.com/sakno/dotNext/new/gh-pages/apiSpec/new?filename=DotNext_Text_EncodingContext_Reset.md&amp;value=---%0Auid%3A%20DotNext.Text.EncodingContext.Reset%0Asummary%3A%20'*You%20can%20override%20summary%20for%20the%20API%20here%20using%20*MARKDOWN*%20syntax'%0A---%0A%0A*Please%20type%20below%20more%20information%20about%20this%20API%3A*%0A%0A">Improve this Doc</a>
-  </span>
-  <span class="small pull-right mobile-hide">
-    <a href="https://github.com/sakno/dotNext/blob/gh-pages/src/DotNext.IO/Text/EncodingContext.cs/#L45">View Source</a>
-  </span>
-  <a id="DotNext_Text_EncodingContext_Reset_" data-uid="DotNext.Text.EncodingContext.Reset*"></a>
-  <h4 id="DotNext_Text_EncodingContext_Reset" data-uid="DotNext.Text.EncodingContext.Reset">Reset()</h4>
+</td>
+      </tr>
+    </tbody>
+  </table>
+  <span class="small pull-right mobile-hide">
+    <span class="divider">|</span>
+    <a href="https://github.com/sakno/DotNext/new/gh-pages/apiSpec/new?filename=DotNext_Text_EncodingContext_Reset.md&amp;value=---%0Auid%3A%20DotNext.Text.EncodingContext.Reset%0Asummary%3A%20'*You%20can%20override%20summary%20for%20the%20API%20here%20using%20*MARKDOWN*%20syntax'%0A---%0A%0A*Please%20type%20below%20more%20information%20about%20this%20API%3A*%0A%0A">Improve this Doc</a>
+  </span>
+  <span class="small pull-right mobile-hide">
+    <a href="https://github.com/sakno/DotNext/blob/gh-pages/src/DotNext.IO/Text/EncodingContext.cs/#L45">View Source</a>
+  </span>
+  <a id="DotNext_Text_EncodingContext_Reset_" data-uid="DotNext.Text.EncodingContext.Reset*"></a>
+  <h4 id="DotNext_Text_EncodingContext_Reset" data-uid="DotNext.Text.EncodingContext.Reset">Reset()</h4>
   <div class="markdown level1 summary"><p>Sets the encapsulated encoder to its initial state.</p>
-</div>
-  <div class="markdown level1 conceptual"></div>
-  <h5 class="decalaration">Declaration</h5>
-  <div class="codewrapper">
-    <pre><code class="lang-csharp hljs">public void Reset()</code></pre>
-  </div>
-  <h3 id="operators">Operators
-  </h3>
-  <span class="small pull-right mobile-hide">
-    <span class="divider">|</span>
-    <a href="https://github.com/sakno/dotNext/new/gh-pages/apiSpec/new?filename=DotNext_Text_EncodingContext_op_Implicit_System_Text_Encoding__DotNext_Text_EncodingContext.md&amp;value=---%0Auid%3A%20DotNext.Text.EncodingContext.op_Implicit(System.Text.Encoding)~DotNext.Text.EncodingContext%0Asummary%3A%20'*You%20can%20override%20summary%20for%20the%20API%20here%20using%20*MARKDOWN*%20syntax'%0A---%0A%0A*Please%20type%20below%20more%20information%20about%20this%20API%3A*%0A%0A">Improve this Doc</a>
-  </span>
-  <span class="small pull-right mobile-hide">
-    <a href="https://github.com/sakno/dotNext/blob/gh-pages/src/DotNext.IO/Text/EncodingContext.cs/#L58">View Source</a>
-  </span>
-  <a id="DotNext_Text_EncodingContext_op_Implicit_" data-uid="DotNext.Text.EncodingContext.op_Implicit*"></a>
-  <h4 id="DotNext_Text_EncodingContext_op_Implicit_System_Text_Encoding__DotNext_Text_EncodingContext" data-uid="DotNext.Text.EncodingContext.op_Implicit(System.Text.Encoding)~DotNext.Text.EncodingContext">Implicit(Encoding to EncodingContext)</h4>
+</div>
+  <div class="markdown level1 conceptual"></div>
+  <h5 class="decalaration">Declaration</h5>
+  <div class="codewrapper">
+    <pre><code class="lang-csharp hljs">public void Reset()</code></pre>
+  </div>
+  <h3 id="operators">Operators
+  </h3>
+  <span class="small pull-right mobile-hide">
+    <span class="divider">|</span>
+    <a href="https://github.com/sakno/DotNext/new/gh-pages/apiSpec/new?filename=DotNext_Text_EncodingContext_op_Implicit_System_Text_Encoding__DotNext_Text_EncodingContext.md&amp;value=---%0Auid%3A%20DotNext.Text.EncodingContext.op_Implicit(System.Text.Encoding)~DotNext.Text.EncodingContext%0Asummary%3A%20'*You%20can%20override%20summary%20for%20the%20API%20here%20using%20*MARKDOWN*%20syntax'%0A---%0A%0A*Please%20type%20below%20more%20information%20about%20this%20API%3A*%0A%0A">Improve this Doc</a>
+  </span>
+  <span class="small pull-right mobile-hide">
+    <a href="https://github.com/sakno/DotNext/blob/gh-pages/src/DotNext.IO/Text/EncodingContext.cs/#L58">View Source</a>
+  </span>
+  <a id="DotNext_Text_EncodingContext_op_Implicit_" data-uid="DotNext.Text.EncodingContext.op_Implicit*"></a>
+  <h4 id="DotNext_Text_EncodingContext_op_Implicit_System_Text_Encoding__DotNext_Text_EncodingContext" data-uid="DotNext.Text.EncodingContext.op_Implicit(System.Text.Encoding)~DotNext.Text.EncodingContext">Implicit(Encoding to EncodingContext)</h4>
   <div class="markdown level1 summary"><p>Creates encoding context</p>
-</div>
-  <div class="markdown level1 conceptual"></div>
-  <h5 class="decalaration">Declaration</h5>
-  <div class="codewrapper">
-    <pre><code class="lang-csharp hljs">public static implicit operator EncodingContext(Encoding encoding)</code></pre>
-  </div>
-  <h5 class="parameters">Parameters</h5>
-  <table class="table table-bordered table-striped table-condensed">
-    <thead>
-      <tr>
-        <th>Type</th>
-        <th>Name</th>
-        <th>Description</th>
-      </tr>
-    </thead>
-    <tbody>
-      <tr>
-        <td><a class="xref" href="https://docs.microsoft.com/dotnet/api/system.text.encoding">Encoding</a></td>
-        <td><span class="parametername">encoding</span></td>
+</div>
+  <div class="markdown level1 conceptual"></div>
+  <h5 class="decalaration">Declaration</h5>
+  <div class="codewrapper">
+    <pre><code class="lang-csharp hljs">public static implicit operator EncodingContext(Encoding encoding)</code></pre>
+  </div>
+  <h5 class="parameters">Parameters</h5>
+  <table class="table table-bordered table-striped table-condensed">
+    <thead>
+      <tr>
+        <th>Type</th>
+        <th>Name</th>
+        <th>Description</th>
+      </tr>
+    </thead>
+    <tbody>
+      <tr>
+        <td><a class="xref" href="https://docs.microsoft.com/dotnet/api/system.text.encoding">Encoding</a></td>
+        <td><span class="parametername">encoding</span></td>
         <td><p>The text encoding.</p>
-</td>
-      </tr>
-    </tbody>
-  </table>
-  <h5 class="returns">Returns</h5>
-  <table class="table table-bordered table-striped table-condensed">
-    <thead>
-      <tr>
-        <th>Type</th>
-        <th>Description</th>
-      </tr>
-    </thead>
-    <tbody>
-      <tr>
-        <td><a class="xref" href="DotNext.Text.EncodingContext.html">EncodingContext</a></td>
-        <td></td>
-      </tr>
-    </tbody>
-  </table>
-  <h3 id="eii">Explicit Interface Implementations
-  </h3>
-  <span class="small pull-right mobile-hide">
-    <span class="divider">|</span>
-    <a href="https://github.com/sakno/dotNext/new/gh-pages/apiSpec/new?filename=DotNext_Text_EncodingContext_System_ICloneable_Clone.md&amp;value=---%0Auid%3A%20DotNext.Text.EncodingContext.System%23ICloneable%23Clone%0Asummary%3A%20'*You%20can%20override%20summary%20for%20the%20API%20here%20using%20*MARKDOWN*%20syntax'%0A---%0A%0A*Please%20type%20below%20more%20information%20about%20this%20API%3A*%0A%0A">Improve this Doc</a>
-  </span>
-  <span class="small pull-right mobile-hide">
-    <a href="https://github.com/sakno/dotNext/blob/gh-pages/src/DotNext.IO/Text/EncodingContext.cs/#L40">View Source</a>
-  </span>
-  <a id="DotNext_Text_EncodingContext_System_ICloneable_Clone_" data-uid="DotNext.Text.EncodingContext.System#ICloneable#Clone*"></a>
-  <h4 id="DotNext_Text_EncodingContext_System_ICloneable_Clone" data-uid="DotNext.Text.EncodingContext.System#ICloneable#Clone">ICloneable.Clone()</h4>
-  <div class="markdown level1 summary"></div>
-  <div class="markdown level1 conceptual"></div>
-  <h5 class="decalaration">Declaration</h5>
-  <div class="codewrapper">
-    <pre><code class="lang-csharp hljs">object ICloneable.Clone()</code></pre>
-  </div>
-  <h5 class="returns">Returns</h5>
-  <table class="table table-bordered table-striped table-condensed">
-    <thead>
-      <tr>
-        <th>Type</th>
-        <th>Description</th>
-      </tr>
-    </thead>
-    <tbody>
-      <tr>
-        <td><a class="xref" href="https://docs.microsoft.com/dotnet/api/system.object">Object</a></td>
-        <td></td>
-      </tr>
-    </tbody>
-  </table>
-  <h3 id="implements">Implements</h3>
-  <div>
-      <a class="xref" href="https://docs.microsoft.com/dotnet/api/system.icloneable">System.ICloneable</a>
-  </div>
-  <h3 id="extensionmethods">Extension Methods</h3>
-  <div>
-      <a class="xref" href="DotNext.Linq.Expressions.ExpressionBuilder.html#DotNext_Linq_Expressions_ExpressionBuilder_Const__1___0_">ExpressionBuilder.Const&lt;T&gt;(T)</a>
-  </div>
-</article>
-          </div>
-          
-          <div class="hidden-sm col-md-2" role="complementary">
-            <div class="sideaffix">
-              <div class="contribution">
-                <ul class="nav">
-                  <li>
-                    <a href="https://github.com/sakno/dotNext/new/gh-pages/apiSpec/new?filename=DotNext_Text_EncodingContext.md&amp;value=---%0Auid%3A%20DotNext.Text.EncodingContext%0Asummary%3A%20'*You%20can%20override%20summary%20for%20the%20API%20here%20using%20*MARKDOWN*%20syntax'%0A---%0A%0A*Please%20type%20below%20more%20information%20about%20this%20API%3A*%0A%0A" class="contribution-link">Improve this Doc</a>
-                  </li>
-                  <li>
-                    <a href="https://github.com/sakno/dotNext/blob/gh-pages/src/DotNext.IO/Text/EncodingContext.cs/#L15" class="contribution-link">View Source</a>
-                  </li>
-                </ul>
-              </div>
-              <nav class="bs-docs-sidebar hidden-print hidden-xs hidden-sm affix" id="affix">
-              <!-- <p><a class="back-to-top" href="#top">Back to top</a><p> -->
-              </nav>
-            </div>
-          </div>
-        </div>
-      </div>
-      
-      <footer>
-        <div class="grad-bottom"></div>
-        <div class="footer">
-          <div class="container">
-            <span class="pull-right">
-              <a href="#top">Back to top</a>
-            </span>
-            
-            <span>Generated by <strong>DocFX</strong></span>
-          </div>
-        </div>
-      </footer>
-    </div>
-    
-    <script type="text/javascript" src="../styles/docfx.vendor.js"></script>
-    <script type="text/javascript" src="../styles/docfx.js"></script>
-    <script type="text/javascript" src="../styles/main.js"></script>
-  </body>
-</html>
+</td>
+      </tr>
+    </tbody>
+  </table>
+  <h5 class="returns">Returns</h5>
+  <table class="table table-bordered table-striped table-condensed">
+    <thead>
+      <tr>
+        <th>Type</th>
+        <th>Description</th>
+      </tr>
+    </thead>
+    <tbody>
+      <tr>
+        <td><a class="xref" href="DotNext.Text.EncodingContext.html">EncodingContext</a></td>
+        <td></td>
+      </tr>
+    </tbody>
+  </table>
+  <h3 id="eii">Explicit Interface Implementations
+  </h3>
+  <span class="small pull-right mobile-hide">
+    <span class="divider">|</span>
+    <a href="https://github.com/sakno/DotNext/new/gh-pages/apiSpec/new?filename=DotNext_Text_EncodingContext_System_ICloneable_Clone.md&amp;value=---%0Auid%3A%20DotNext.Text.EncodingContext.System%23ICloneable%23Clone%0Asummary%3A%20'*You%20can%20override%20summary%20for%20the%20API%20here%20using%20*MARKDOWN*%20syntax'%0A---%0A%0A*Please%20type%20below%20more%20information%20about%20this%20API%3A*%0A%0A">Improve this Doc</a>
+  </span>
+  <span class="small pull-right mobile-hide">
+    <a href="https://github.com/sakno/DotNext/blob/gh-pages/src/DotNext.IO/Text/EncodingContext.cs/#L40">View Source</a>
+  </span>
+  <a id="DotNext_Text_EncodingContext_System_ICloneable_Clone_" data-uid="DotNext.Text.EncodingContext.System#ICloneable#Clone*"></a>
+  <h4 id="DotNext_Text_EncodingContext_System_ICloneable_Clone" data-uid="DotNext.Text.EncodingContext.System#ICloneable#Clone">ICloneable.Clone()</h4>
+  <div class="markdown level1 summary"></div>
+  <div class="markdown level1 conceptual"></div>
+  <h5 class="decalaration">Declaration</h5>
+  <div class="codewrapper">
+    <pre><code class="lang-csharp hljs">object ICloneable.Clone()</code></pre>
+  </div>
+  <h5 class="returns">Returns</h5>
+  <table class="table table-bordered table-striped table-condensed">
+    <thead>
+      <tr>
+        <th>Type</th>
+        <th>Description</th>
+      </tr>
+    </thead>
+    <tbody>
+      <tr>
+        <td><a class="xref" href="https://docs.microsoft.com/dotnet/api/system.object">Object</a></td>
+        <td></td>
+      </tr>
+    </tbody>
+  </table>
+  <h3 id="implements">Implements</h3>
+  <div>
+      <a class="xref" href="https://docs.microsoft.com/dotnet/api/system.icloneable">System.ICloneable</a>
+  </div>
+  <h3 id="extensionmethods">Extension Methods</h3>
+  <div>
+      <a class="xref" href="DotNext.Linq.Expressions.ExpressionBuilder.html#DotNext_Linq_Expressions_ExpressionBuilder_Const__1___0_">ExpressionBuilder.Const&lt;T&gt;(T)</a>
+  </div>
+  <div>
+      <a class="xref" href="DotNext.Sequence.html#DotNext_Sequence_Skip__2___0__System_Int32_">Sequence.Skip&lt;TEnumerator, T&gt;(ref TEnumerator, Int32)</a>
+  </div>
+</article>
+          </div>
+          
+          <div class="hidden-sm col-md-2" role="complementary">
+            <div class="sideaffix">
+              <div class="contribution">
+                <ul class="nav">
+                  <li>
+                    <a href="https://github.com/sakno/DotNext/new/gh-pages/apiSpec/new?filename=DotNext_Text_EncodingContext.md&amp;value=---%0Auid%3A%20DotNext.Text.EncodingContext%0Asummary%3A%20'*You%20can%20override%20summary%20for%20the%20API%20here%20using%20*MARKDOWN*%20syntax'%0A---%0A%0A*Please%20type%20below%20more%20information%20about%20this%20API%3A*%0A%0A" class="contribution-link">Improve this Doc</a>
+                  </li>
+                  <li>
+                    <a href="https://github.com/sakno/DotNext/blob/gh-pages/src/DotNext.IO/Text/EncodingContext.cs/#L15" class="contribution-link">View Source</a>
+                  </li>
+                </ul>
+              </div>
+              <nav class="bs-docs-sidebar hidden-print hidden-xs hidden-sm affix" id="affix">
+              <!-- <p><a class="back-to-top" href="#top">Back to top</a><p> -->
+              </nav>
+            </div>
+          </div>
+        </div>
+      </div>
+      
+      <footer>
+        <div class="grad-bottom"></div>
+        <div class="footer">
+          <div class="container">
+            <span class="pull-right">
+              <a href="#top">Back to top</a>
+            </span>
+            
+            <span>Generated by <strong>DocFX</strong></span>
+          </div>
+        </div>
+      </footer>
+    </div>
+    
+    <script type="text/javascript" src="../styles/docfx.vendor.js"></script>
+    <script type="text/javascript" src="../styles/docfx.js"></script>
+    <script type="text/javascript" src="../styles/main.js"></script>
+  </body>
+</html>
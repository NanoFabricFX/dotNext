--- conflicted
+++ resolved
@@ -1,15 +1,14 @@
-﻿<!DOCTYPE html>
-<!--[if IE]><![endif]-->
-<html>
+﻿<!DOCTYPE html>
+<!--[if IE]><![endif]-->
+<html>
   
   <head>
     <meta charset="utf-8">
     <meta http-equiv="X-UA-Compatible" content="IE=edge,chrome=1">
-    <title>Class Optional
+    <title>Class Optional
    | .NEXT </title>
     <meta name="viewport" content="width=device-width">
-    <meta name="title" content="Class Optional
-<<<<<<< HEAD
+    <meta name="title" content="Class Optional
    | .NEXT ">
     <meta name="generator" content="docfx 2.50.0.0">
     
@@ -23,1034 +22,1024 @@
     
     
     
-=======
-   | .NEXT ">
-    <meta name="generator" content="docfx 2.49.0.0">
-    
-    <link rel="shortcut icon" href="../fav.ico">
-    <link rel="stylesheet" href="../styles/docfx.vendor.css">
-    <link rel="stylesheet" href="../styles/docfx.css">
-    <link rel="stylesheet" href="../styles/main.css">
-    <link href="https://fonts.googleapis.com/css?family=Open+Sans" rel="stylesheet">
-    <meta property="docfx:navrel" content="../toc.html">
-    <meta property="docfx:tocrel" content="toc.html">
-    
-    
-    
->>>>>>> ceac8404
-  </head>  <body data-spy="scroll" data-target="#affix" data-offset="120">
-    <div id="wrapper">
-      <header>
-        
-        <nav id="autocollapse" class="navbar navbar-inverse ng-scope" role="navigation">
-          <div class="container">
-            <div class="navbar-header">
-              <button type="button" class="navbar-toggle" data-toggle="collapse" data-target="#navbar">
-                <span class="sr-only">Toggle navigation</span>
-                <span class="icon-bar"></span>
-                <span class="icon-bar"></span>
-                <span class="icon-bar"></span>
-              </button>
-              
-              <a class="navbar-brand" href="../index.html">
-                <img id="logo" class="svg" src="../doc_logo.png" alt="">
-              </a>
-            </div>
-            <div class="collapse navbar-collapse" id="navbar">
-              <form class="navbar-form navbar-right" role="search" id="search">
-                <div class="form-group">
-                  <input type="text" class="form-control" id="search-query" placeholder="Search" autocomplete="off">
-                </div>
-              </form>
-            </div>
-          </div>
-        </nav>
-        
-        <div class="subnav navbar navbar-default">
-          <div class="container hide-when-search" id="breadcrumb">
-            <ul class="breadcrumb">
-              <li></li>
-            </ul>
-          </div>
-        </div>
-      </header>
-      <div role="main" class="container body-content hide-when-search">
-        
-        <div class="sidenav hide-when-search">
-          <a class="btn toc-toggle collapse" data-toggle="collapse" href="#sidetoggle" aria-expanded="false" aria-controls="sidetoggle">Show / Hide Table of Contents</a>
-          <div class="sidetoggle collapse" id="sidetoggle">
-            <div id="sidetoc"></div>
-          </div>
-        </div>
-        <div class="article row grid-right">
-          <div class="col-md-10">
-            <article class="content wrap" id="_content" data-uid="DotNext.Optional">
-  
-  
-  <h1 id="DotNext_Optional" data-uid="DotNext.Optional" class="text-break">Class Optional
-  </h1>
+  </head>  <body data-spy="scroll" data-target="#affix" data-offset="120">
+    <div id="wrapper">
+      <header>
+        
+        <nav id="autocollapse" class="navbar navbar-inverse ng-scope" role="navigation">
+          <div class="container">
+            <div class="navbar-header">
+              <button type="button" class="navbar-toggle" data-toggle="collapse" data-target="#navbar">
+                <span class="sr-only">Toggle navigation</span>
+                <span class="icon-bar"></span>
+                <span class="icon-bar"></span>
+                <span class="icon-bar"></span>
+              </button>
+              
+              <a class="navbar-brand" href="../index.html">
+                <img id="logo" class="svg" src="../doc_logo.png" alt="">
+              </a>
+            </div>
+            <div class="collapse navbar-collapse" id="navbar">
+              <form class="navbar-form navbar-right" role="search" id="search">
+                <div class="form-group">
+                  <input type="text" class="form-control" id="search-query" placeholder="Search" autocomplete="off">
+                </div>
+              </form>
+            </div>
+          </div>
+        </nav>
+        
+        <div class="subnav navbar navbar-default">
+          <div class="container hide-when-search" id="breadcrumb">
+            <ul class="breadcrumb">
+              <li></li>
+            </ul>
+          </div>
+        </div>
+      </header>
+      <div role="main" class="container body-content hide-when-search">
+        
+        <div class="sidenav hide-when-search">
+          <a class="btn toc-toggle collapse" data-toggle="collapse" href="#sidetoggle" aria-expanded="false" aria-controls="sidetoggle">Show / Hide Table of Contents</a>
+          <div class="sidetoggle collapse" id="sidetoggle">
+            <div id="sidetoc"></div>
+          </div>
+        </div>
+        <div class="article row grid-right">
+          <div class="col-md-10">
+            <article class="content wrap" id="_content" data-uid="DotNext.Optional">
+  
+  
+  <h1 id="DotNext_Optional" data-uid="DotNext.Optional" class="text-break">Class Optional
+  </h1>
   <div class="markdown level0 summary"><p>Various extension and factory methods for constructing optional value.</p>
-</div>
-  <div class="markdown level0 conceptual"></div>
-  <div class="inheritance">
-    <h5>Inheritance</h5>
-    <div class="level0"><a class="xref" href="https://docs.microsoft.com/dotnet/api/system.object">Object</a></div>
-    <div class="level1"><span class="xref">Optional</span></div>
-  </div>
-  <div class="inheritedMembers">
-    <h5>Inherited Members</h5>
-    <div>
-      <a class="xref" href="https://docs.microsoft.com/dotnet/api/system.object.equals#System_Object_Equals_System_Object_">Object.Equals(Object)</a>
-    </div>
-    <div>
-      <a class="xref" href="https://docs.microsoft.com/dotnet/api/system.object.equals#System_Object_Equals_System_Object_System_Object_">Object.Equals(Object, Object)</a>
-    </div>
-    <div>
-      <a class="xref" href="https://docs.microsoft.com/dotnet/api/system.object.gethashcode#System_Object_GetHashCode">Object.GetHashCode()</a>
-    </div>
-    <div>
-      <a class="xref" href="https://docs.microsoft.com/dotnet/api/system.object.gettype#System_Object_GetType">Object.GetType()</a>
-    </div>
-    <div>
-      <a class="xref" href="https://docs.microsoft.com/dotnet/api/system.object.memberwiseclone#System_Object_MemberwiseClone">Object.MemberwiseClone()</a>
-    </div>
-    <div>
-      <a class="xref" href="https://docs.microsoft.com/dotnet/api/system.object.referenceequals#System_Object_ReferenceEquals_System_Object_System_Object_">Object.ReferenceEquals(Object, Object)</a>
-    </div>
-    <div>
-      <a class="xref" href="https://docs.microsoft.com/dotnet/api/system.object.tostring#System_Object_ToString">Object.ToString()</a>
-    </div>
-  </div>
-  <h6><strong>Namespace</strong>: <a class="xref" href="DotNext.html">DotNext</a></h6>
-  <h6><strong>Assembly</strong>: DotNext.dll</h6>
-  <h5 id="DotNext_Optional_syntax">Syntax</h5>
-  <div class="codewrapper">
-    <pre><code class="lang-csharp hljs">public static class Optional</code></pre>
-  </div>
-  <h3 id="methods">Methods
-  </h3>
-  <span class="small pull-right mobile-hide">
-    <span class="divider">|</span>
-    <a href="https://github.com/sakno/dotNext/new/gh-pages/apiSpec/new?filename=DotNext_Optional_Coalesce__1_DotNext_Optional___0___DotNext_Optional___0___.md&amp;value=---%0Auid%3A%20DotNext.Optional.Coalesce%60%601(DotNext.Optional%7B%60%600%7D%40%2CDotNext.Optional%7B%60%600%7D%40)%0Asummary%3A%20'*You%20can%20override%20summary%20for%20the%20API%20here%20using%20*MARKDOWN*%20syntax'%0A---%0A%0A*Please%20type%20below%20more%20information%20about%20this%20API%3A*%0A%0A">Improve this Doc</a>
-  </span>
-  <span class="small pull-right mobile-hide">
-    <a href="https://github.com/sakno/dotNext/blob/gh-pages/src/DotNext/Optional.cs/#L142">View Source</a>
-  </span>
-  <a id="DotNext_Optional_Coalesce_" data-uid="DotNext.Optional.Coalesce*"></a>
-  <h4 id="DotNext_Optional_Coalesce__1_DotNext_Optional___0___DotNext_Optional___0___" data-uid="DotNext.Optional.Coalesce``1(DotNext.Optional{``0}@,DotNext.Optional{``0}@)">Coalesce&lt;T&gt;(Optional&lt;T&gt;, Optional&lt;T&gt;)</h4>
+</div>
+  <div class="markdown level0 conceptual"></div>
+  <div class="inheritance">
+    <h5>Inheritance</h5>
+    <div class="level0"><a class="xref" href="https://docs.microsoft.com/dotnet/api/system.object">Object</a></div>
+    <div class="level1"><span class="xref">Optional</span></div>
+  </div>
+  <div class="inheritedMembers">
+    <h5>Inherited Members</h5>
+    <div>
+      <a class="xref" href="https://docs.microsoft.com/dotnet/api/system.object.equals#System_Object_Equals_System_Object_">Object.Equals(Object)</a>
+    </div>
+    <div>
+      <a class="xref" href="https://docs.microsoft.com/dotnet/api/system.object.equals#System_Object_Equals_System_Object_System_Object_">Object.Equals(Object, Object)</a>
+    </div>
+    <div>
+      <a class="xref" href="https://docs.microsoft.com/dotnet/api/system.object.gethashcode#System_Object_GetHashCode">Object.GetHashCode()</a>
+    </div>
+    <div>
+      <a class="xref" href="https://docs.microsoft.com/dotnet/api/system.object.gettype#System_Object_GetType">Object.GetType()</a>
+    </div>
+    <div>
+      <a class="xref" href="https://docs.microsoft.com/dotnet/api/system.object.memberwiseclone#System_Object_MemberwiseClone">Object.MemberwiseClone()</a>
+    </div>
+    <div>
+      <a class="xref" href="https://docs.microsoft.com/dotnet/api/system.object.referenceequals#System_Object_ReferenceEquals_System_Object_System_Object_">Object.ReferenceEquals(Object, Object)</a>
+    </div>
+    <div>
+      <a class="xref" href="https://docs.microsoft.com/dotnet/api/system.object.tostring#System_Object_ToString">Object.ToString()</a>
+    </div>
+  </div>
+  <h6><strong>Namespace</strong>: <a class="xref" href="DotNext.html">DotNext</a></h6>
+  <h6><strong>Assembly</strong>: DotNext.dll</h6>
+  <h5 id="DotNext_Optional_syntax">Syntax</h5>
+  <div class="codewrapper">
+    <pre><code class="lang-csharp hljs">public static class Optional</code></pre>
+  </div>
+  <h3 id="methods">Methods
+  </h3>
+  <span class="small pull-right mobile-hide">
+    <span class="divider">|</span>
+    <a href="https://github.com/sakno/DotNext/new/gh-pages/apiSpec/new?filename=DotNext_Optional_Coalesce__1_DotNext_Optional___0___DotNext_Optional___0___.md&amp;value=---%0Auid%3A%20DotNext.Optional.Coalesce%60%601(DotNext.Optional%7B%60%600%7D%40%2CDotNext.Optional%7B%60%600%7D%40)%0Asummary%3A%20'*You%20can%20override%20summary%20for%20the%20API%20here%20using%20*MARKDOWN*%20syntax'%0A---%0A%0A*Please%20type%20below%20more%20information%20about%20this%20API%3A*%0A%0A">Improve this Doc</a>
+  </span>
+  <span class="small pull-right mobile-hide">
+    <a href="https://github.com/sakno/DotNext/blob/gh-pages/src/DotNext/Optional.cs/#L142">View Source</a>
+  </span>
+  <a id="DotNext_Optional_Coalesce_" data-uid="DotNext.Optional.Coalesce*"></a>
+  <h4 id="DotNext_Optional_Coalesce__1_DotNext_Optional___0___DotNext_Optional___0___" data-uid="DotNext.Optional.Coalesce``1(DotNext.Optional{``0}@,DotNext.Optional{``0}@)">Coalesce&lt;T&gt;(Optional&lt;T&gt;, Optional&lt;T&gt;)</h4>
   <div class="markdown level1 summary"><p>Returns the second value if the first is empty.</p>
-</div>
-  <div class="markdown level1 conceptual"></div>
-  <h5 class="decalaration">Declaration</h5>
-  <div class="codewrapper">
-    <pre><code class="lang-csharp hljs">public static Optional&lt;T&gt; Coalesce&lt;T&gt;(this in Optional&lt;T&gt; first, in Optional&lt;T&gt; second)</code></pre>
-  </div>
-  <h5 class="parameters">Parameters</h5>
-  <table class="table table-bordered table-striped table-condensed">
-    <thead>
-      <tr>
-        <th>Type</th>
-        <th>Name</th>
-        <th>Description</th>
-      </tr>
-    </thead>
-    <tbody>
-      <tr>
-        <td><a class="xref" href="DotNext.Optional-1.html">Optional</a>&lt;T&gt;</td>
-        <td><span class="parametername">first</span></td>
+</div>
+  <div class="markdown level1 conceptual"></div>
+  <h5 class="decalaration">Declaration</h5>
+  <div class="codewrapper">
+    <pre><code class="lang-csharp hljs">public static Optional&lt;T&gt; Coalesce&lt;T&gt;(this in Optional&lt;T&gt; first, in Optional&lt;T&gt; second)</code></pre>
+  </div>
+  <h5 class="parameters">Parameters</h5>
+  <table class="table table-bordered table-striped table-condensed">
+    <thead>
+      <tr>
+        <th>Type</th>
+        <th>Name</th>
+        <th>Description</th>
+      </tr>
+    </thead>
+    <tbody>
+      <tr>
+        <td><a class="xref" href="DotNext.Optional-1.html">Optional</a>&lt;T&gt;</td>
+        <td><span class="parametername">first</span></td>
         <td><p>The first optional value.</p>
-</td>
-      </tr>
-      <tr>
-        <td><a class="xref" href="DotNext.Optional-1.html">Optional</a>&lt;T&gt;</td>
-        <td><span class="parametername">second</span></td>
+</td>
+      </tr>
+      <tr>
+        <td><a class="xref" href="DotNext.Optional-1.html">Optional</a>&lt;T&gt;</td>
+        <td><span class="parametername">second</span></td>
         <td><p>The second optional value.</p>
-</td>
-      </tr>
-    </tbody>
-  </table>
-  <h5 class="returns">Returns</h5>
-  <table class="table table-bordered table-striped table-condensed">
-    <thead>
-      <tr>
-        <th>Type</th>
-        <th>Description</th>
-      </tr>
-    </thead>
-    <tbody>
-      <tr>
-        <td><a class="xref" href="DotNext.Optional-1.html">Optional</a>&lt;T&gt;</td>
+</td>
+      </tr>
+    </tbody>
+  </table>
+  <h5 class="returns">Returns</h5>
+  <table class="table table-bordered table-striped table-condensed">
+    <thead>
+      <tr>
+        <th>Type</th>
+        <th>Description</th>
+      </tr>
+    </thead>
+    <tbody>
+      <tr>
+        <td><a class="xref" href="DotNext.Optional-1.html">Optional</a>&lt;T&gt;</td>
         <td><p>The second value if the first is empty; otherwise, the first value.</p>
-</td>
-      </tr>
-    </tbody>
-  </table>
-  <h5 class="typeParameters">Type Parameters</h5>
-  <table class="table table-bordered table-striped table-condensed">
-    <thead>
-      <tr>
-        <th>Name</th>
-        <th>Description</th>
-      </tr>
-    </thead>
-    <tbody>
-      <tr>
-        <td><span class="parametername">T</span></td>
+</td>
+      </tr>
+    </tbody>
+  </table>
+  <h5 class="typeParameters">Type Parameters</h5>
+  <table class="table table-bordered table-striped table-condensed">
+    <thead>
+      <tr>
+        <th>Name</th>
+        <th>Description</th>
+      </tr>
+    </thead>
+    <tbody>
+      <tr>
+        <td><span class="parametername">T</span></td>
         <td><p>Type of value.</p>
-</td>
-      </tr>
-    </tbody>
-  </table>
-  <span class="small pull-right mobile-hide">
-    <span class="divider">|</span>
-    <a href="https://github.com/sakno/dotNext/new/gh-pages/apiSpec/new?filename=DotNext_Optional_Convert__2_System_Threading_Tasks_Task_DotNext_Optional___0___System_Converter___0___1__.md&amp;value=---%0Auid%3A%20DotNext.Optional.Convert%60%602(System.Threading.Tasks.Task%7BDotNext.Optional%7B%60%600%7D%7D%2CSystem.Converter%7B%60%600%2C%60%601%7D)%0Asummary%3A%20'*You%20can%20override%20summary%20for%20the%20API%20here%20using%20*MARKDOWN*%20syntax'%0A---%0A%0A*Please%20type%20below%20more%20information%20about%20this%20API%3A*%0A%0A">Improve this Doc</a>
-  </span>
-  <span class="small pull-right mobile-hide">
-    <a href="https://github.com/sakno/dotNext/blob/gh-pages/src/DotNext/Optional.cs/#L46">View Source</a>
-  </span>
-  <a id="DotNext_Optional_Convert_" data-uid="DotNext.Optional.Convert*"></a>
-  <h4 id="DotNext_Optional_Convert__2_System_Threading_Tasks_Task_DotNext_Optional___0___System_Converter___0___1__" data-uid="DotNext.Optional.Convert``2(System.Threading.Tasks.Task{DotNext.Optional{``0}},System.Converter{``0,``1})">Convert&lt;I, O&gt;(Task&lt;Optional&lt;I&gt;&gt;, Converter&lt;I, O&gt;)</h4>
+</td>
+      </tr>
+    </tbody>
+  </table>
+  <span class="small pull-right mobile-hide">
+    <span class="divider">|</span>
+    <a href="https://github.com/sakno/DotNext/new/gh-pages/apiSpec/new?filename=DotNext_Optional_Convert__2_System_Threading_Tasks_Task_DotNext_Optional___0___System_Converter___0___1__.md&amp;value=---%0Auid%3A%20DotNext.Optional.Convert%60%602(System.Threading.Tasks.Task%7BDotNext.Optional%7B%60%600%7D%7D%2CSystem.Converter%7B%60%600%2C%60%601%7D)%0Asummary%3A%20'*You%20can%20override%20summary%20for%20the%20API%20here%20using%20*MARKDOWN*%20syntax'%0A---%0A%0A*Please%20type%20below%20more%20information%20about%20this%20API%3A*%0A%0A">Improve this Doc</a>
+  </span>
+  <span class="small pull-right mobile-hide">
+    <a href="https://github.com/sakno/DotNext/blob/gh-pages/src/DotNext/Optional.cs/#L46">View Source</a>
+  </span>
+  <a id="DotNext_Optional_Convert_" data-uid="DotNext.Optional.Convert*"></a>
+  <h4 id="DotNext_Optional_Convert__2_System_Threading_Tasks_Task_DotNext_Optional___0___System_Converter___0___1__" data-uid="DotNext.Optional.Convert``2(System.Threading.Tasks.Task{DotNext.Optional{``0}},System.Converter{``0,``1})">Convert&lt;I, O&gt;(Task&lt;Optional&lt;I&gt;&gt;, Converter&lt;I, O&gt;)</h4>
   <div class="markdown level1 summary"><p>If a value is present, apply the provided mapping function to it, and if the result is
 non-null, return an Optional describing the result. Otherwise returns <a class="xref" href="DotNext.Optional-1.html#DotNext_Optional_1_Empty">Empty</a>.</p>
-</div>
-  <div class="markdown level1 conceptual"></div>
-  <h5 class="decalaration">Declaration</h5>
-  <div class="codewrapper">
-    <pre><code class="lang-csharp hljs">public static Task&lt;Optional&lt;O&gt;&gt; Convert&lt;I, O&gt;(this Task&lt;Optional&lt;I&gt;&gt; task, Converter&lt;I, O&gt; converter)</code></pre>
-  </div>
-  <h5 class="parameters">Parameters</h5>
-  <table class="table table-bordered table-striped table-condensed">
-    <thead>
-      <tr>
-        <th>Type</th>
-        <th>Name</th>
-        <th>Description</th>
-      </tr>
-    </thead>
-    <tbody>
-      <tr>
-        <td><a class="xref" href="https://docs.microsoft.com/dotnet/api/system.threading.tasks.task-1">Task</a>&lt;<a class="xref" href="DotNext.Optional-1.html">Optional</a>&lt;I&gt;&gt;</td>
-        <td><span class="parametername">task</span></td>
+</div>
+  <div class="markdown level1 conceptual"></div>
+  <h5 class="decalaration">Declaration</h5>
+  <div class="codewrapper">
+    <pre><code class="lang-csharp hljs">public static Task&lt;Optional&lt;O&gt;&gt; Convert&lt;I, O&gt;(this Task&lt;Optional&lt;I&gt;&gt; task, Converter&lt;I, O&gt; converter)</code></pre>
+  </div>
+  <h5 class="parameters">Parameters</h5>
+  <table class="table table-bordered table-striped table-condensed">
+    <thead>
+      <tr>
+        <th>Type</th>
+        <th>Name</th>
+        <th>Description</th>
+      </tr>
+    </thead>
+    <tbody>
+      <tr>
+        <td><a class="xref" href="https://docs.microsoft.com/dotnet/api/system.threading.tasks.task-1">Task</a>&lt;<a class="xref" href="DotNext.Optional-1.html">Optional</a>&lt;I&gt;&gt;</td>
+        <td><span class="parametername">task</span></td>
         <td><p>The task containing Optional value.</p>
-</td>
-      </tr>
-      <tr>
-        <td><a class="xref" href="https://docs.microsoft.com/dotnet/api/system.converter-2">Converter</a>&lt;I, O&gt;</td>
-        <td><span class="parametername">converter</span></td>
+</td>
+      </tr>
+      <tr>
+        <td><a class="xref" href="https://docs.microsoft.com/dotnet/api/system.converter-2">Converter</a>&lt;I, O&gt;</td>
+        <td><span class="parametername">converter</span></td>
         <td><p>A mapping function to be applied to the value, if present.</p>
-</td>
-      </tr>
-    </tbody>
-  </table>
-  <h5 class="returns">Returns</h5>
-  <table class="table table-bordered table-striped table-condensed">
-    <thead>
-      <tr>
-        <th>Type</th>
-        <th>Description</th>
-      </tr>
-    </thead>
-    <tbody>
-      <tr>
-        <td><a class="xref" href="https://docs.microsoft.com/dotnet/api/system.threading.tasks.task-1">Task</a>&lt;<a class="xref" href="DotNext.Optional-1.html">Optional</a>&lt;O&gt;&gt;</td>
+</td>
+      </tr>
+    </tbody>
+  </table>
+  <h5 class="returns">Returns</h5>
+  <table class="table table-bordered table-striped table-condensed">
+    <thead>
+      <tr>
+        <th>Type</th>
+        <th>Description</th>
+      </tr>
+    </thead>
+    <tbody>
+      <tr>
+        <td><a class="xref" href="https://docs.microsoft.com/dotnet/api/system.threading.tasks.task-1">Task</a>&lt;<a class="xref" href="DotNext.Optional-1.html">Optional</a>&lt;O&gt;&gt;</td>
         <td><p>An Optional describing the result of applying a mapping function to the value of this Optional, if a value is present, otherwise <a class="xref" href="DotNext.Optional-1.html#DotNext_Optional_1_Empty">Empty</a>.</p>
-</td>
-      </tr>
-    </tbody>
-  </table>
-  <h5 class="typeParameters">Type Parameters</h5>
-  <table class="table table-bordered table-striped table-condensed">
-    <thead>
-      <tr>
-        <th>Name</th>
-        <th>Description</th>
-      </tr>
-    </thead>
-    <tbody>
-      <tr>
-        <td><span class="parametername">I</span></td>
+</td>
+      </tr>
+    </tbody>
+  </table>
+  <h5 class="typeParameters">Type Parameters</h5>
+  <table class="table table-bordered table-striped table-condensed">
+    <thead>
+      <tr>
+        <th>Name</th>
+        <th>Description</th>
+      </tr>
+    </thead>
+    <tbody>
+      <tr>
+        <td><span class="parametername">I</span></td>
         <td><p>The type of stored in the Optional container.</p>
-</td>
-      </tr>
-      <tr>
-        <td><span class="parametername">O</span></td>
+</td>
+      </tr>
+      <tr>
+        <td><span class="parametername">O</span></td>
         <td><p>The type of the result of the mapping function.</p>
-</td>
-      </tr>
-    </tbody>
-  </table>
-  <span class="small pull-right mobile-hide">
-    <span class="divider">|</span>
-    <a href="https://github.com/sakno/dotNext/new/gh-pages/apiSpec/new?filename=DotNext_Optional_GetUnderlyingType_System_Type_.md&amp;value=---%0Auid%3A%20DotNext.Optional.GetUnderlyingType(System.Type)%0Asummary%3A%20'*You%20can%20override%20summary%20for%20the%20API%20here%20using%20*MARKDOWN*%20syntax'%0A---%0A%0A*Please%20type%20below%20more%20information%20about%20this%20API%3A*%0A%0A">Improve this Doc</a>
-  </span>
-  <span class="small pull-right mobile-hide">
-    <a href="https://github.com/sakno/dotNext/blob/gh-pages/src/DotNext/Optional.cs/#L113">View Source</a>
-  </span>
-  <a id="DotNext_Optional_GetUnderlyingType_" data-uid="DotNext.Optional.GetUnderlyingType*"></a>
-  <h4 id="DotNext_Optional_GetUnderlyingType_System_Type_" data-uid="DotNext.Optional.GetUnderlyingType(System.Type)">GetUnderlyingType(Type)</h4>
+</td>
+      </tr>
+    </tbody>
+  </table>
+  <span class="small pull-right mobile-hide">
+    <span class="divider">|</span>
+    <a href="https://github.com/sakno/DotNext/new/gh-pages/apiSpec/new?filename=DotNext_Optional_GetUnderlyingType_System_Type_.md&amp;value=---%0Auid%3A%20DotNext.Optional.GetUnderlyingType(System.Type)%0Asummary%3A%20'*You%20can%20override%20summary%20for%20the%20API%20here%20using%20*MARKDOWN*%20syntax'%0A---%0A%0A*Please%20type%20below%20more%20information%20about%20this%20API%3A*%0A%0A">Improve this Doc</a>
+  </span>
+  <span class="small pull-right mobile-hide">
+    <a href="https://github.com/sakno/DotNext/blob/gh-pages/src/DotNext/Optional.cs/#L113">View Source</a>
+  </span>
+  <a id="DotNext_Optional_GetUnderlyingType_" data-uid="DotNext.Optional.GetUnderlyingType*"></a>
+  <h4 id="DotNext_Optional_GetUnderlyingType_System_Type_" data-uid="DotNext.Optional.GetUnderlyingType(System.Type)">GetUnderlyingType(Type)</h4>
   <div class="markdown level1 summary"><p>Returns the underlying type argument of the specified optional type.</p>
-</div>
-  <div class="markdown level1 conceptual"></div>
-  <h5 class="decalaration">Declaration</h5>
-  <div class="codewrapper">
-    <pre><code class="lang-csharp hljs">public static Type GetUnderlyingType(Type optionalType)</code></pre>
-  </div>
-  <h5 class="parameters">Parameters</h5>
-  <table class="table table-bordered table-striped table-condensed">
-    <thead>
-      <tr>
-        <th>Type</th>
-        <th>Name</th>
-        <th>Description</th>
-      </tr>
-    </thead>
-    <tbody>
-      <tr>
-        <td><a class="xref" href="https://docs.microsoft.com/dotnet/api/system.type">Type</a></td>
-        <td><span class="parametername">optionalType</span></td>
+</div>
+  <div class="markdown level1 conceptual"></div>
+  <h5 class="decalaration">Declaration</h5>
+  <div class="codewrapper">
+    <pre><code class="lang-csharp hljs">public static Type GetUnderlyingType(Type optionalType)</code></pre>
+  </div>
+  <h5 class="parameters">Parameters</h5>
+  <table class="table table-bordered table-striped table-condensed">
+    <thead>
+      <tr>
+        <th>Type</th>
+        <th>Name</th>
+        <th>Description</th>
+      </tr>
+    </thead>
+    <tbody>
+      <tr>
+        <td><a class="xref" href="https://docs.microsoft.com/dotnet/api/system.type">Type</a></td>
+        <td><span class="parametername">optionalType</span></td>
         <td><p>Optional type.</p>
-</td>
-      </tr>
-    </tbody>
-  </table>
-  <h5 class="returns">Returns</h5>
-  <table class="table table-bordered table-striped table-condensed">
-    <thead>
-      <tr>
-        <th>Type</th>
-        <th>Description</th>
-      </tr>
-    </thead>
-    <tbody>
-      <tr>
-        <td><a class="xref" href="https://docs.microsoft.com/dotnet/api/system.type">Type</a></td>
+</td>
+      </tr>
+    </tbody>
+  </table>
+  <h5 class="returns">Returns</h5>
+  <table class="table table-bordered table-striped table-condensed">
+    <thead>
+      <tr>
+        <th>Type</th>
+        <th>Description</th>
+      </tr>
+    </thead>
+    <tbody>
+      <tr>
+        <td><a class="xref" href="https://docs.microsoft.com/dotnet/api/system.type">Type</a></td>
         <td><p>Underlying type argument of optional type; otherwise, <span class="xref">null</span>.</p>
-</td>
-      </tr>
-    </tbody>
-  </table>
-  <span class="small pull-right mobile-hide">
-    <span class="divider">|</span>
-    <a href="https://github.com/sakno/dotNext/new/gh-pages/apiSpec/new?filename=DotNext_Optional_If__1_System_Threading_Tasks_Task_DotNext_Optional___0___System_Predicate___0__.md&amp;value=---%0Auid%3A%20DotNext.Optional.If%60%601(System.Threading.Tasks.Task%7BDotNext.Optional%7B%60%600%7D%7D%2CSystem.Predicate%7B%60%600%7D)%0Asummary%3A%20'*You%20can%20override%20summary%20for%20the%20API%20here%20using%20*MARKDOWN*%20syntax'%0A---%0A%0A*Please%20type%20below%20more%20information%20about%20this%20API%3A*%0A%0A">Improve this Doc</a>
-  </span>
-  <span class="small pull-right mobile-hide">
-    <a href="https://github.com/sakno/dotNext/blob/gh-pages/src/DotNext/Optional.cs/#L99">View Source</a>
-  </span>
-  <a id="DotNext_Optional_If_" data-uid="DotNext.Optional.If*"></a>
-  <h4 id="DotNext_Optional_If__1_System_Threading_Tasks_Task_DotNext_Optional___0___System_Predicate___0__" data-uid="DotNext.Optional.If``1(System.Threading.Tasks.Task{DotNext.Optional{``0}},System.Predicate{``0})">If&lt;T&gt;(Task&lt;Optional&lt;T&gt;&gt;, Predicate&lt;T&gt;)</h4>
+</td>
+      </tr>
+    </tbody>
+  </table>
+  <span class="small pull-right mobile-hide">
+    <span class="divider">|</span>
+    <a href="https://github.com/sakno/DotNext/new/gh-pages/apiSpec/new?filename=DotNext_Optional_If__1_System_Threading_Tasks_Task_DotNext_Optional___0___System_Predicate___0__.md&amp;value=---%0Auid%3A%20DotNext.Optional.If%60%601(System.Threading.Tasks.Task%7BDotNext.Optional%7B%60%600%7D%7D%2CSystem.Predicate%7B%60%600%7D)%0Asummary%3A%20'*You%20can%20override%20summary%20for%20the%20API%20here%20using%20*MARKDOWN*%20syntax'%0A---%0A%0A*Please%20type%20below%20more%20information%20about%20this%20API%3A*%0A%0A">Improve this Doc</a>
+  </span>
+  <span class="small pull-right mobile-hide">
+    <a href="https://github.com/sakno/DotNext/blob/gh-pages/src/DotNext/Optional.cs/#L99">View Source</a>
+  </span>
+  <a id="DotNext_Optional_If_" data-uid="DotNext.Optional.If*"></a>
+  <h4 id="DotNext_Optional_If__1_System_Threading_Tasks_Task_DotNext_Optional___0___System_Predicate___0__" data-uid="DotNext.Optional.If``1(System.Threading.Tasks.Task{DotNext.Optional{``0}},System.Predicate{``0})">If&lt;T&gt;(Task&lt;Optional&lt;T&gt;&gt;, Predicate&lt;T&gt;)</h4>
   <div class="markdown level1 summary"><p>If a value is present, and the value matches the given predicate,
 return an Optional describing the value, otherwise return an empty Optional.</p>
-</div>
-  <div class="markdown level1 conceptual"></div>
-  <h5 class="decalaration">Declaration</h5>
-  <div class="codewrapper">
-    <pre><code class="lang-csharp hljs">public static Task&lt;Optional&lt;T&gt;&gt; If&lt;T&gt;(this Task&lt;Optional&lt;T&gt;&gt; task, Predicate&lt;T&gt; condition)</code></pre>
-  </div>
-  <h5 class="parameters">Parameters</h5>
-  <table class="table table-bordered table-striped table-condensed">
-    <thead>
-      <tr>
-        <th>Type</th>
-        <th>Name</th>
-        <th>Description</th>
-      </tr>
-    </thead>
-    <tbody>
-      <tr>
-        <td><a class="xref" href="https://docs.microsoft.com/dotnet/api/system.threading.tasks.task-1">Task</a>&lt;<a class="xref" href="DotNext.Optional-1.html">Optional</a>&lt;T&gt;&gt;</td>
-        <td><span class="parametername">task</span></td>
+</div>
+  <div class="markdown level1 conceptual"></div>
+  <h5 class="decalaration">Declaration</h5>
+  <div class="codewrapper">
+    <pre><code class="lang-csharp hljs">public static Task&lt;Optional&lt;T&gt;&gt; If&lt;T&gt;(this Task&lt;Optional&lt;T&gt;&gt; task, Predicate&lt;T&gt; condition)</code></pre>
+  </div>
+  <h5 class="parameters">Parameters</h5>
+  <table class="table table-bordered table-striped table-condensed">
+    <thead>
+      <tr>
+        <th>Type</th>
+        <th>Name</th>
+        <th>Description</th>
+      </tr>
+    </thead>
+    <tbody>
+      <tr>
+        <td><a class="xref" href="https://docs.microsoft.com/dotnet/api/system.threading.tasks.task-1">Task</a>&lt;<a class="xref" href="DotNext.Optional-1.html">Optional</a>&lt;T&gt;&gt;</td>
+        <td><span class="parametername">task</span></td>
         <td><p>The task returning optional value.</p>
-</td>
-      </tr>
-      <tr>
-        <td><a class="xref" href="https://docs.microsoft.com/dotnet/api/system.predicate-1">Predicate</a>&lt;T&gt;</td>
-        <td><span class="parametername">condition</span></td>
+</td>
+      </tr>
+      <tr>
+        <td><a class="xref" href="https://docs.microsoft.com/dotnet/api/system.predicate-1">Predicate</a>&lt;T&gt;</td>
+        <td><span class="parametername">condition</span></td>
         <td><p>A predicate to apply to the value, if present.</p>
-</td>
-      </tr>
-    </tbody>
-  </table>
-  <h5 class="returns">Returns</h5>
-  <table class="table table-bordered table-striped table-condensed">
-    <thead>
-      <tr>
-        <th>Type</th>
-        <th>Description</th>
-      </tr>
-    </thead>
-    <tbody>
-      <tr>
-        <td><a class="xref" href="https://docs.microsoft.com/dotnet/api/system.threading.tasks.task-1">Task</a>&lt;<a class="xref" href="DotNext.Optional-1.html">Optional</a>&lt;T&gt;&gt;</td>
+</td>
+      </tr>
+    </tbody>
+  </table>
+  <h5 class="returns">Returns</h5>
+  <table class="table table-bordered table-striped table-condensed">
+    <thead>
+      <tr>
+        <th>Type</th>
+        <th>Description</th>
+      </tr>
+    </thead>
+    <tbody>
+      <tr>
+        <td><a class="xref" href="https://docs.microsoft.com/dotnet/api/system.threading.tasks.task-1">Task</a>&lt;<a class="xref" href="DotNext.Optional-1.html">Optional</a>&lt;T&gt;&gt;</td>
         <td><p>An Optional describing the value of this Optional if a value is present and the value matches the given predicate, otherwise an empty Optional</p>
-</td>
-      </tr>
-    </tbody>
-  </table>
-  <h5 class="typeParameters">Type Parameters</h5>
-  <table class="table table-bordered table-striped table-condensed">
-    <thead>
-      <tr>
-        <th>Name</th>
-        <th>Description</th>
-      </tr>
-    </thead>
-    <tbody>
-      <tr>
-        <td><span class="parametername">T</span></td>
+</td>
+      </tr>
+    </tbody>
+  </table>
+  <h5 class="typeParameters">Type Parameters</h5>
+  <table class="table table-bordered table-striped table-condensed">
+    <thead>
+      <tr>
+        <th>Name</th>
+        <th>Description</th>
+      </tr>
+    </thead>
+    <tbody>
+      <tr>
+        <td><span class="parametername">T</span></td>
         <td><p>Type of the value.</p>
-</td>
-      </tr>
-    </tbody>
-  </table>
-  <span class="small pull-right mobile-hide">
-    <span class="divider">|</span>
-    <a href="https://github.com/sakno/dotNext/new/gh-pages/apiSpec/new?filename=DotNext_Optional_IsOptional_System_Type_.md&amp;value=---%0Auid%3A%20DotNext.Optional.IsOptional(System.Type)%0Asummary%3A%20'*You%20can%20override%20summary%20for%20the%20API%20here%20using%20*MARKDOWN*%20syntax'%0A---%0A%0A*Please%20type%20below%20more%20information%20about%20this%20API%3A*%0A%0A">Improve this Doc</a>
-  </span>
-  <span class="small pull-right mobile-hide">
-    <a href="https://github.com/sakno/dotNext/blob/gh-pages/src/DotNext/Optional.cs/#L106">View Source</a>
-  </span>
-  <a id="DotNext_Optional_IsOptional_" data-uid="DotNext.Optional.IsOptional*"></a>
-  <h4 id="DotNext_Optional_IsOptional_System_Type_" data-uid="DotNext.Optional.IsOptional(System.Type)">IsOptional(Type)</h4>
+</td>
+      </tr>
+    </tbody>
+  </table>
+  <span class="small pull-right mobile-hide">
+    <span class="divider">|</span>
+    <a href="https://github.com/sakno/DotNext/new/gh-pages/apiSpec/new?filename=DotNext_Optional_IsOptional_System_Type_.md&amp;value=---%0Auid%3A%20DotNext.Optional.IsOptional(System.Type)%0Asummary%3A%20'*You%20can%20override%20summary%20for%20the%20API%20here%20using%20*MARKDOWN*%20syntax'%0A---%0A%0A*Please%20type%20below%20more%20information%20about%20this%20API%3A*%0A%0A">Improve this Doc</a>
+  </span>
+  <span class="small pull-right mobile-hide">
+    <a href="https://github.com/sakno/DotNext/blob/gh-pages/src/DotNext/Optional.cs/#L106">View Source</a>
+  </span>
+  <a id="DotNext_Optional_IsOptional_" data-uid="DotNext.Optional.IsOptional*"></a>
+  <h4 id="DotNext_Optional_IsOptional_System_Type_" data-uid="DotNext.Optional.IsOptional(System.Type)">IsOptional(Type)</h4>
   <div class="markdown level1 summary"><p>Indicates that specified type is optional type.</p>
-</div>
-  <div class="markdown level1 conceptual"></div>
-  <h5 class="decalaration">Declaration</h5>
-  <div class="codewrapper">
-    <pre><code class="lang-csharp hljs">public static bool IsOptional(this Type optionalType)</code></pre>
-  </div>
-  <h5 class="parameters">Parameters</h5>
-  <table class="table table-bordered table-striped table-condensed">
-    <thead>
-      <tr>
-        <th>Type</th>
-        <th>Name</th>
-        <th>Description</th>
-      </tr>
-    </thead>
-    <tbody>
-      <tr>
-        <td><a class="xref" href="https://docs.microsoft.com/dotnet/api/system.type">Type</a></td>
-        <td><span class="parametername">optionalType</span></td>
-        <td></td>
-      </tr>
-    </tbody>
-  </table>
-  <h5 class="returns">Returns</h5>
-  <table class="table table-bordered table-striped table-condensed">
-    <thead>
-      <tr>
-        <th>Type</th>
-        <th>Description</th>
-      </tr>
-    </thead>
-    <tbody>
-      <tr>
-        <td><a class="xref" href="https://docs.microsoft.com/dotnet/api/system.boolean">Boolean</a></td>
+</div>
+  <div class="markdown level1 conceptual"></div>
+  <h5 class="decalaration">Declaration</h5>
+  <div class="codewrapper">
+    <pre><code class="lang-csharp hljs">public static bool IsOptional(this Type optionalType)</code></pre>
+  </div>
+  <h5 class="parameters">Parameters</h5>
+  <table class="table table-bordered table-striped table-condensed">
+    <thead>
+      <tr>
+        <th>Type</th>
+        <th>Name</th>
+        <th>Description</th>
+      </tr>
+    </thead>
+    <tbody>
+      <tr>
+        <td><a class="xref" href="https://docs.microsoft.com/dotnet/api/system.type">Type</a></td>
+        <td><span class="parametername">optionalType</span></td>
+        <td></td>
+      </tr>
+    </tbody>
+  </table>
+  <h5 class="returns">Returns</h5>
+  <table class="table table-bordered table-striped table-condensed">
+    <thead>
+      <tr>
+        <th>Type</th>
+        <th>Description</th>
+      </tr>
+    </thead>
+    <tbody>
+      <tr>
+        <td><a class="xref" href="https://docs.microsoft.com/dotnet/api/system.boolean">Boolean</a></td>
         <td><p><span class="xref">true</span>, if specified type is optional type; otherwise, <span class="xref">false</span>.</p>
-</td>
-      </tr>
-    </tbody>
-  </table>
-  <span class="small pull-right mobile-hide">
-    <span class="divider">|</span>
-    <a href="https://github.com/sakno/dotNext/new/gh-pages/apiSpec/new?filename=DotNext_Optional_Or__1_System_Threading_Tasks_Task_DotNext_Optional___0_____0_.md&amp;value=---%0Auid%3A%20DotNext.Optional.Or%60%601(System.Threading.Tasks.Task%7BDotNext.Optional%7B%60%600%7D%7D%2C%60%600)%0Asummary%3A%20'*You%20can%20override%20summary%20for%20the%20API%20here%20using%20*MARKDOWN*%20syntax'%0A---%0A%0A*Please%20type%20below%20more%20information%20about%20this%20API%3A*%0A%0A">Improve this Doc</a>
-  </span>
-  <span class="small pull-right mobile-hide">
-    <a href="https://github.com/sakno/dotNext/blob/gh-pages/src/DotNext/Optional.cs/#L34">View Source</a>
-  </span>
-  <a id="DotNext_Optional_Or_" data-uid="DotNext.Optional.Or*"></a>
-  <h4 id="DotNext_Optional_Or__1_System_Threading_Tasks_Task_DotNext_Optional___0_____0_" data-uid="DotNext.Optional.Or``1(System.Threading.Tasks.Task{DotNext.Optional{``0}},``0)">Or&lt;T&gt;(Task&lt;Optional&lt;T&gt;&gt;, T)</h4>
+</td>
+      </tr>
+    </tbody>
+  </table>
+  <span class="small pull-right mobile-hide">
+    <span class="divider">|</span>
+    <a href="https://github.com/sakno/DotNext/new/gh-pages/apiSpec/new?filename=DotNext_Optional_Or__1_System_Threading_Tasks_Task_DotNext_Optional___0_____0_.md&amp;value=---%0Auid%3A%20DotNext.Optional.Or%60%601(System.Threading.Tasks.Task%7BDotNext.Optional%7B%60%600%7D%7D%2C%60%600)%0Asummary%3A%20'*You%20can%20override%20summary%20for%20the%20API%20here%20using%20*MARKDOWN*%20syntax'%0A---%0A%0A*Please%20type%20below%20more%20information%20about%20this%20API%3A*%0A%0A">Improve this Doc</a>
+  </span>
+  <span class="small pull-right mobile-hide">
+    <a href="https://github.com/sakno/DotNext/blob/gh-pages/src/DotNext/Optional.cs/#L34">View Source</a>
+  </span>
+  <a id="DotNext_Optional_Or_" data-uid="DotNext.Optional.Or*"></a>
+  <h4 id="DotNext_Optional_Or__1_System_Threading_Tasks_Task_DotNext_Optional___0_____0_" data-uid="DotNext.Optional.Or``1(System.Threading.Tasks.Task{DotNext.Optional{``0}},``0)">Or&lt;T&gt;(Task&lt;Optional&lt;T&gt;&gt;, T)</h4>
   <div class="markdown level1 summary"><p>Returns the value if present; otherwise return default value.</p>
-</div>
-  <div class="markdown level1 conceptual"></div>
-  <h5 class="decalaration">Declaration</h5>
-  <div class="codewrapper">
-    <pre><code class="lang-csharp hljs">public static Task&lt;T&gt; Or&lt;T&gt;(this Task&lt;Optional&lt;T&gt;&gt; task, T defaultValue)</code></pre>
-  </div>
-  <h5 class="parameters">Parameters</h5>
-  <table class="table table-bordered table-striped table-condensed">
-    <thead>
-      <tr>
-        <th>Type</th>
-        <th>Name</th>
-        <th>Description</th>
-      </tr>
-    </thead>
-    <tbody>
-      <tr>
-        <td><a class="xref" href="https://docs.microsoft.com/dotnet/api/system.threading.tasks.task-1">Task</a>&lt;<a class="xref" href="DotNext.Optional-1.html">Optional</a>&lt;T&gt;&gt;</td>
-        <td><span class="parametername">task</span></td>
+</div>
+  <div class="markdown level1 conceptual"></div>
+  <h5 class="decalaration">Declaration</h5>
+  <div class="codewrapper">
+    <pre><code class="lang-csharp hljs">public static Task&lt;T&gt; Or&lt;T&gt;(this Task&lt;Optional&lt;T&gt;&gt; task, T defaultValue)</code></pre>
+  </div>
+  <h5 class="parameters">Parameters</h5>
+  <table class="table table-bordered table-striped table-condensed">
+    <thead>
+      <tr>
+        <th>Type</th>
+        <th>Name</th>
+        <th>Description</th>
+      </tr>
+    </thead>
+    <tbody>
+      <tr>
+        <td><a class="xref" href="https://docs.microsoft.com/dotnet/api/system.threading.tasks.task-1">Task</a>&lt;<a class="xref" href="DotNext.Optional-1.html">Optional</a>&lt;T&gt;&gt;</td>
+        <td><span class="parametername">task</span></td>
         <td><p>The task returning optional value.</p>
-</td>
-      </tr>
-      <tr>
-        <td><span class="xref">T</span></td>
-        <td><span class="parametername">defaultValue</span></td>
+</td>
+      </tr>
+      <tr>
+        <td><span class="xref">T</span></td>
+        <td><span class="parametername">defaultValue</span></td>
         <td><p>The value to be returned if there is no value present.</p>
-</td>
-      </tr>
-    </tbody>
-  </table>
-  <h5 class="returns">Returns</h5>
-  <table class="table table-bordered table-striped table-condensed">
-    <thead>
-      <tr>
-        <th>Type</th>
-        <th>Description</th>
-      </tr>
-    </thead>
-    <tbody>
-      <tr>
-        <td><a class="xref" href="https://docs.microsoft.com/dotnet/api/system.threading.tasks.task-1">Task</a>&lt;T&gt;</td>
+</td>
+      </tr>
+    </tbody>
+  </table>
+  <h5 class="returns">Returns</h5>
+  <table class="table table-bordered table-striped table-condensed">
+    <thead>
+      <tr>
+        <th>Type</th>
+        <th>Description</th>
+      </tr>
+    </thead>
+    <tbody>
+      <tr>
+        <td><a class="xref" href="https://docs.microsoft.com/dotnet/api/system.threading.tasks.task-1">Task</a>&lt;T&gt;</td>
         <td><p>The value, if present, otherwise default</p>
-</td>
-      </tr>
-    </tbody>
-  </table>
-  <h5 class="typeParameters">Type Parameters</h5>
-  <table class="table table-bordered table-striped table-condensed">
-    <thead>
-      <tr>
-        <th>Name</th>
-        <th>Description</th>
-      </tr>
-    </thead>
-    <tbody>
-      <tr>
-        <td><span class="parametername">T</span></td>
+</td>
+      </tr>
+    </tbody>
+  </table>
+  <h5 class="typeParameters">Type Parameters</h5>
+  <table class="table table-bordered table-striped table-condensed">
+    <thead>
+      <tr>
+        <th>Name</th>
+        <th>Description</th>
+      </tr>
+    </thead>
+    <tbody>
+      <tr>
+        <td><span class="parametername">T</span></td>
         <td><p>The type of the value.</p>
-</td>
-      </tr>
-    </tbody>
-  </table>
-  <span class="small pull-right mobile-hide">
-    <span class="divider">|</span>
-    <a href="https://github.com/sakno/dotNext/new/gh-pages/apiSpec/new?filename=DotNext_Optional_OrDefault__1_System_Threading_Tasks_Task_DotNext_Optional___0___.md&amp;value=---%0Auid%3A%20DotNext.Optional.OrDefault%60%601(System.Threading.Tasks.Task%7BDotNext.Optional%7B%60%600%7D%7D)%0Asummary%3A%20'*You%20can%20override%20summary%20for%20the%20API%20here%20using%20*MARKDOWN*%20syntax'%0A---%0A%0A*Please%20type%20below%20more%20information%20about%20this%20API%3A*%0A%0A">Improve this Doc</a>
-  </span>
-  <span class="small pull-right mobile-hide">
-    <a href="https://github.com/sakno/dotNext/blob/gh-pages/src/DotNext/Optional.cs/#L88">View Source</a>
-  </span>
-  <a id="DotNext_Optional_OrDefault_" data-uid="DotNext.Optional.OrDefault*"></a>
-  <h4 id="DotNext_Optional_OrDefault__1_System_Threading_Tasks_Task_DotNext_Optional___0___" data-uid="DotNext.Optional.OrDefault``1(System.Threading.Tasks.Task{DotNext.Optional{``0}})">OrDefault&lt;T&gt;(Task&lt;Optional&lt;T&gt;&gt;)</h4>
+</td>
+      </tr>
+    </tbody>
+  </table>
+  <span class="small pull-right mobile-hide">
+    <span class="divider">|</span>
+    <a href="https://github.com/sakno/DotNext/new/gh-pages/apiSpec/new?filename=DotNext_Optional_OrDefault__1_System_Threading_Tasks_Task_DotNext_Optional___0___.md&amp;value=---%0Auid%3A%20DotNext.Optional.OrDefault%60%601(System.Threading.Tasks.Task%7BDotNext.Optional%7B%60%600%7D%7D)%0Asummary%3A%20'*You%20can%20override%20summary%20for%20the%20API%20here%20using%20*MARKDOWN*%20syntax'%0A---%0A%0A*Please%20type%20below%20more%20information%20about%20this%20API%3A*%0A%0A">Improve this Doc</a>
+  </span>
+  <span class="small pull-right mobile-hide">
+    <a href="https://github.com/sakno/DotNext/blob/gh-pages/src/DotNext/Optional.cs/#L88">View Source</a>
+  </span>
+  <a id="DotNext_Optional_OrDefault_" data-uid="DotNext.Optional.OrDefault*"></a>
+  <h4 id="DotNext_Optional_OrDefault__1_System_Threading_Tasks_Task_DotNext_Optional___0___" data-uid="DotNext.Optional.OrDefault``1(System.Threading.Tasks.Task{DotNext.Optional{``0}})">OrDefault&lt;T&gt;(Task&lt;Optional&lt;T&gt;&gt;)</h4>
   <div class="markdown level1 summary"><p>If a value is present, returns the value, otherwise return default value.</p>
-</div>
-  <div class="markdown level1 conceptual"></div>
-  <h5 class="decalaration">Declaration</h5>
-  <div class="codewrapper">
-    <pre><code class="lang-csharp hljs">public static Task&lt;T&gt; OrDefault&lt;T&gt;(this Task&lt;Optional&lt;T&gt;&gt; task)</code></pre>
-  </div>
-  <h5 class="parameters">Parameters</h5>
-  <table class="table table-bordered table-striped table-condensed">
-    <thead>
-      <tr>
-        <th>Type</th>
-        <th>Name</th>
-        <th>Description</th>
-      </tr>
-    </thead>
-    <tbody>
-      <tr>
-        <td><a class="xref" href="https://docs.microsoft.com/dotnet/api/system.threading.tasks.task-1">Task</a>&lt;<a class="xref" href="DotNext.Optional-1.html">Optional</a>&lt;T&gt;&gt;</td>
-        <td><span class="parametername">task</span></td>
+</div>
+  <div class="markdown level1 conceptual"></div>
+  <h5 class="decalaration">Declaration</h5>
+  <div class="codewrapper">
+    <pre><code class="lang-csharp hljs">public static Task&lt;T&gt; OrDefault&lt;T&gt;(this Task&lt;Optional&lt;T&gt;&gt; task)</code></pre>
+  </div>
+  <h5 class="parameters">Parameters</h5>
+  <table class="table table-bordered table-striped table-condensed">
+    <thead>
+      <tr>
+        <th>Type</th>
+        <th>Name</th>
+        <th>Description</th>
+      </tr>
+    </thead>
+    <tbody>
+      <tr>
+        <td><a class="xref" href="https://docs.microsoft.com/dotnet/api/system.threading.tasks.task-1">Task</a>&lt;<a class="xref" href="DotNext.Optional-1.html">Optional</a>&lt;T&gt;&gt;</td>
+        <td><span class="parametername">task</span></td>
         <td><p>The task returning optional value.</p>
-</td>
-      </tr>
-    </tbody>
-  </table>
-  <h5 class="returns">Returns</h5>
-  <table class="table table-bordered table-striped table-condensed">
-    <thead>
-      <tr>
-        <th>Type</th>
-        <th>Description</th>
-      </tr>
-    </thead>
-    <tbody>
-      <tr>
-        <td><a class="xref" href="https://docs.microsoft.com/dotnet/api/system.threading.tasks.task-1">Task</a>&lt;T&gt;</td>
+</td>
+      </tr>
+    </tbody>
+  </table>
+  <h5 class="returns">Returns</h5>
+  <table class="table table-bordered table-striped table-condensed">
+    <thead>
+      <tr>
+        <th>Type</th>
+        <th>Description</th>
+      </tr>
+    </thead>
+    <tbody>
+      <tr>
+        <td><a class="xref" href="https://docs.microsoft.com/dotnet/api/system.threading.tasks.task-1">Task</a>&lt;T&gt;</td>
         <td><p>The value, if present, otherwise default</p>
-</td>
-      </tr>
-    </tbody>
-  </table>
-  <h5 class="typeParameters">Type Parameters</h5>
-  <table class="table table-bordered table-striped table-condensed">
-    <thead>
-      <tr>
-        <th>Name</th>
-        <th>Description</th>
-      </tr>
-    </thead>
-    <tbody>
-      <tr>
-        <td><span class="parametername">T</span></td>
+</td>
+      </tr>
+    </tbody>
+  </table>
+  <h5 class="typeParameters">Type Parameters</h5>
+  <table class="table table-bordered table-striped table-condensed">
+    <thead>
+      <tr>
+        <th>Name</th>
+        <th>Description</th>
+      </tr>
+    </thead>
+    <tbody>
+      <tr>
+        <td><span class="parametername">T</span></td>
         <td><p>Type of the value.</p>
-</td>
-      </tr>
-    </tbody>
-  </table>
-  <span class="small pull-right mobile-hide">
-    <span class="divider">|</span>
-    <a href="https://github.com/sakno/dotNext/new/gh-pages/apiSpec/new?filename=DotNext_Optional_OrInvoke__1_System_Threading_Tasks_Task_DotNext_Optional___0___System_Func___0__.md&amp;value=---%0Auid%3A%20DotNext.Optional.OrInvoke%60%601(System.Threading.Tasks.Task%7BDotNext.Optional%7B%60%600%7D%7D%2CSystem.Func%7B%60%600%7D)%0Asummary%3A%20'*You%20can%20override%20summary%20for%20the%20API%20here%20using%20*MARKDOWN*%20syntax'%0A---%0A%0A*Please%20type%20below%20more%20information%20about%20this%20API%3A*%0A%0A">Improve this Doc</a>
-  </span>
-  <span class="small pull-right mobile-hide">
-    <a href="https://github.com/sakno/dotNext/blob/gh-pages/src/DotNext/Optional.cs/#L79">View Source</a>
-  </span>
-  <a id="DotNext_Optional_OrInvoke_" data-uid="DotNext.Optional.OrInvoke*"></a>
-  <h4 id="DotNext_Optional_OrInvoke__1_System_Threading_Tasks_Task_DotNext_Optional___0___System_Func___0__" data-uid="DotNext.Optional.OrInvoke``1(System.Threading.Tasks.Task{DotNext.Optional{``0}},System.Func{``0})">OrInvoke&lt;T&gt;(Task&lt;Optional&lt;T&gt;&gt;, Func&lt;T&gt;)</h4>
+</td>
+      </tr>
+    </tbody>
+  </table>
+  <span class="small pull-right mobile-hide">
+    <span class="divider">|</span>
+    <a href="https://github.com/sakno/DotNext/new/gh-pages/apiSpec/new?filename=DotNext_Optional_OrInvoke__1_System_Threading_Tasks_Task_DotNext_Optional___0___System_Func___0__.md&amp;value=---%0Auid%3A%20DotNext.Optional.OrInvoke%60%601(System.Threading.Tasks.Task%7BDotNext.Optional%7B%60%600%7D%7D%2CSystem.Func%7B%60%600%7D)%0Asummary%3A%20'*You%20can%20override%20summary%20for%20the%20API%20here%20using%20*MARKDOWN*%20syntax'%0A---%0A%0A*Please%20type%20below%20more%20information%20about%20this%20API%3A*%0A%0A">Improve this Doc</a>
+  </span>
+  <span class="small pull-right mobile-hide">
+    <a href="https://github.com/sakno/DotNext/blob/gh-pages/src/DotNext/Optional.cs/#L79">View Source</a>
+  </span>
+  <a id="DotNext_Optional_OrInvoke_" data-uid="DotNext.Optional.OrInvoke*"></a>
+  <h4 id="DotNext_Optional_OrInvoke__1_System_Threading_Tasks_Task_DotNext_Optional___0___System_Func___0__" data-uid="DotNext.Optional.OrInvoke``1(System.Threading.Tasks.Task{DotNext.Optional{``0}},System.Func{``0})">OrInvoke&lt;T&gt;(Task&lt;Optional&lt;T&gt;&gt;, Func&lt;T&gt;)</h4>
   <div class="markdown level1 summary"><p>Returns the value if present; otherwise invoke delegate.</p>
-</div>
-  <div class="markdown level1 conceptual"></div>
-  <h5 class="decalaration">Declaration</h5>
-  <div class="codewrapper">
-    <pre><code class="lang-csharp hljs">public static Task&lt;T&gt; OrInvoke&lt;T&gt;(this Task&lt;Optional&lt;T&gt;&gt; task, Func&lt;T&gt; defaultFunc)</code></pre>
-  </div>
-  <h5 class="parameters">Parameters</h5>
-  <table class="table table-bordered table-striped table-condensed">
-    <thead>
-      <tr>
-        <th>Type</th>
-        <th>Name</th>
-        <th>Description</th>
-      </tr>
-    </thead>
-    <tbody>
-      <tr>
-        <td><a class="xref" href="https://docs.microsoft.com/dotnet/api/system.threading.tasks.task-1">Task</a>&lt;<a class="xref" href="DotNext.Optional-1.html">Optional</a>&lt;T&gt;&gt;</td>
-        <td><span class="parametername">task</span></td>
+</div>
+  <div class="markdown level1 conceptual"></div>
+  <h5 class="decalaration">Declaration</h5>
+  <div class="codewrapper">
+    <pre><code class="lang-csharp hljs">public static Task&lt;T&gt; OrInvoke&lt;T&gt;(this Task&lt;Optional&lt;T&gt;&gt; task, Func&lt;T&gt; defaultFunc)</code></pre>
+  </div>
+  <h5 class="parameters">Parameters</h5>
+  <table class="table table-bordered table-striped table-condensed">
+    <thead>
+      <tr>
+        <th>Type</th>
+        <th>Name</th>
+        <th>Description</th>
+      </tr>
+    </thead>
+    <tbody>
+      <tr>
+        <td><a class="xref" href="https://docs.microsoft.com/dotnet/api/system.threading.tasks.task-1">Task</a>&lt;<a class="xref" href="DotNext.Optional-1.html">Optional</a>&lt;T&gt;&gt;</td>
+        <td><span class="parametername">task</span></td>
         <td><p>The task returning optional value.</p>
-</td>
-      </tr>
-      <tr>
-        <td><a class="xref" href="https://docs.microsoft.com/dotnet/api/system.func-1">Func</a>&lt;T&gt;</td>
-        <td><span class="parametername">defaultFunc</span></td>
+</td>
+      </tr>
+      <tr>
+        <td><a class="xref" href="https://docs.microsoft.com/dotnet/api/system.func-1">Func</a>&lt;T&gt;</td>
+        <td><span class="parametername">defaultFunc</span></td>
         <td><p>A delegate to be invoked if value is not present.</p>
-</td>
-      </tr>
-    </tbody>
-  </table>
-  <h5 class="returns">Returns</h5>
-  <table class="table table-bordered table-striped table-condensed">
-    <thead>
-      <tr>
-        <th>Type</th>
-        <th>Description</th>
-      </tr>
-    </thead>
-    <tbody>
-      <tr>
-        <td><a class="xref" href="https://docs.microsoft.com/dotnet/api/system.threading.tasks.task-1">Task</a>&lt;T&gt;</td>
+</td>
+      </tr>
+    </tbody>
+  </table>
+  <h5 class="returns">Returns</h5>
+  <table class="table table-bordered table-striped table-condensed">
+    <thead>
+      <tr>
+        <th>Type</th>
+        <th>Description</th>
+      </tr>
+    </thead>
+    <tbody>
+      <tr>
+        <td><a class="xref" href="https://docs.microsoft.com/dotnet/api/system.threading.tasks.task-1">Task</a>&lt;T&gt;</td>
         <td><p>The value, if present, otherwise returned from delegate.</p>
-</td>
-      </tr>
-    </tbody>
-  </table>
-  <h5 class="typeParameters">Type Parameters</h5>
-  <table class="table table-bordered table-striped table-condensed">
-    <thead>
-      <tr>
-        <th>Name</th>
-        <th>Description</th>
-      </tr>
-    </thead>
-    <tbody>
-      <tr>
-        <td><span class="parametername">T</span></td>
+</td>
+      </tr>
+    </tbody>
+  </table>
+  <h5 class="typeParameters">Type Parameters</h5>
+  <table class="table table-bordered table-striped table-condensed">
+    <thead>
+      <tr>
+        <th>Name</th>
+        <th>Description</th>
+      </tr>
+    </thead>
+    <tbody>
+      <tr>
+        <td><span class="parametername">T</span></td>
         <td><p>Type of the value.</p>
-</td>
-      </tr>
-    </tbody>
-  </table>
-  <span class="small pull-right mobile-hide">
-    <span class="divider">|</span>
-    <a href="https://github.com/sakno/dotNext/new/gh-pages/apiSpec/new?filename=DotNext_Optional_OrNull__1_DotNext_Optional___0___.md&amp;value=---%0Auid%3A%20DotNext.Optional.OrNull%60%601(DotNext.Optional%7B%60%600%7D%40)%0Asummary%3A%20'*You%20can%20override%20summary%20for%20the%20API%20here%20using%20*MARKDOWN*%20syntax'%0A---%0A%0A*Please%20type%20below%20more%20information%20about%20this%20API%3A*%0A%0A">Improve this Doc</a>
-  </span>
-  <span class="small pull-right mobile-hide">
-    <a href="https://github.com/sakno/dotNext/blob/gh-pages/src/DotNext/Optional.cs/#L131">View Source</a>
-  </span>
-  <a id="DotNext_Optional_OrNull_" data-uid="DotNext.Optional.OrNull*"></a>
-  <h4 id="DotNext_Optional_OrNull__1_DotNext_Optional___0___" data-uid="DotNext.Optional.OrNull``1(DotNext.Optional{``0}@)">OrNull&lt;T&gt;(Optional&lt;T&gt;)</h4>
+</td>
+      </tr>
+    </tbody>
+  </table>
+  <span class="small pull-right mobile-hide">
+    <span class="divider">|</span>
+    <a href="https://github.com/sakno/DotNext/new/gh-pages/apiSpec/new?filename=DotNext_Optional_OrNull__1_DotNext_Optional___0___.md&amp;value=---%0Auid%3A%20DotNext.Optional.OrNull%60%601(DotNext.Optional%7B%60%600%7D%40)%0Asummary%3A%20'*You%20can%20override%20summary%20for%20the%20API%20here%20using%20*MARKDOWN*%20syntax'%0A---%0A%0A*Please%20type%20below%20more%20information%20about%20this%20API%3A*%0A%0A">Improve this Doc</a>
+  </span>
+  <span class="small pull-right mobile-hide">
+    <a href="https://github.com/sakno/DotNext/blob/gh-pages/src/DotNext/Optional.cs/#L131">View Source</a>
+  </span>
+  <a id="DotNext_Optional_OrNull_" data-uid="DotNext.Optional.OrNull*"></a>
+  <h4 id="DotNext_Optional_OrNull__1_DotNext_Optional___0___" data-uid="DotNext.Optional.OrNull``1(DotNext.Optional{``0}@)">OrNull&lt;T&gt;(Optional&lt;T&gt;)</h4>
   <div class="markdown level1 summary"><p>If a value is present, returns the value, otherwise <span class="xref">null</span>.</p>
-</div>
-  <div class="markdown level1 conceptual"></div>
-  <h5 class="decalaration">Declaration</h5>
-  <div class="codewrapper">
+</div>
+  <div class="markdown level1 conceptual"></div>
+  <h5 class="decalaration">Declaration</h5>
+  <div class="codewrapper">
     <pre><code class="lang-csharp hljs">public static T? OrNull&lt;T&gt;(this in Optional&lt;T&gt; value)
-    where T : struct</code></pre>
-  </div>
-  <h5 class="parameters">Parameters</h5>
-  <table class="table table-bordered table-striped table-condensed">
-    <thead>
-      <tr>
-        <th>Type</th>
-        <th>Name</th>
-        <th>Description</th>
-      </tr>
-    </thead>
-    <tbody>
-      <tr>
-        <td><a class="xref" href="DotNext.Optional-1.html">Optional</a>&lt;T&gt;</td>
-        <td><span class="parametername">value</span></td>
+
+    where T : struct</code></pre>
+  </div>
+  <h5 class="parameters">Parameters</h5>
+  <table class="table table-bordered table-striped table-condensed">
+    <thead>
+      <tr>
+        <th>Type</th>
+        <th>Name</th>
+        <th>Description</th>
+      </tr>
+    </thead>
+    <tbody>
+      <tr>
+        <td><a class="xref" href="DotNext.Optional-1.html">Optional</a>&lt;T&gt;</td>
+        <td><span class="parametername">value</span></td>
         <td><p>Optional value.</p>
-</td>
-      </tr>
-    </tbody>
-  </table>
-  <h5 class="returns">Returns</h5>
-  <table class="table table-bordered table-striped table-condensed">
-    <thead>
-      <tr>
-        <th>Type</th>
-        <th>Description</th>
-      </tr>
-    </thead>
-    <tbody>
-      <tr>
-        <td><a class="xref" href="https://docs.microsoft.com/dotnet/api/system.nullable-1">Nullable</a>&lt;T&gt;</td>
+</td>
+      </tr>
+    </tbody>
+  </table>
+  <h5 class="returns">Returns</h5>
+  <table class="table table-bordered table-striped table-condensed">
+    <thead>
+      <tr>
+        <th>Type</th>
+        <th>Description</th>
+      </tr>
+    </thead>
+    <tbody>
+      <tr>
+        <td><a class="xref" href="https://docs.microsoft.com/dotnet/api/system.nullable-1">Nullable</a>&lt;T&gt;</td>
         <td><p>Nullable value.</p>
-</td>
-      </tr>
-    </tbody>
-  </table>
-  <h5 class="typeParameters">Type Parameters</h5>
-  <table class="table table-bordered table-striped table-condensed">
-    <thead>
-      <tr>
-        <th>Name</th>
-        <th>Description</th>
-      </tr>
-    </thead>
-    <tbody>
-      <tr>
-        <td><span class="parametername">T</span></td>
+</td>
+      </tr>
+    </tbody>
+  </table>
+  <h5 class="typeParameters">Type Parameters</h5>
+  <table class="table table-bordered table-striped table-condensed">
+    <thead>
+      <tr>
+        <th>Name</th>
+        <th>Description</th>
+      </tr>
+    </thead>
+    <tbody>
+      <tr>
+        <td><span class="parametername">T</span></td>
         <td><p>Value type.</p>
-</td>
-      </tr>
-    </tbody>
-  </table>
-  <span class="small pull-right mobile-hide">
-    <span class="divider">|</span>
-    <a href="https://github.com/sakno/dotNext/new/gh-pages/apiSpec/new?filename=DotNext_Optional_OrNull__1_System_Threading_Tasks_Task_DotNext_Optional___0___.md&amp;value=---%0Auid%3A%20DotNext.Optional.OrNull%60%601(System.Threading.Tasks.Task%7BDotNext.Optional%7B%60%600%7D%7D)%0Asummary%3A%20'*You%20can%20override%20summary%20for%20the%20API%20here%20using%20*MARKDOWN*%20syntax'%0A---%0A%0A*Please%20type%20below%20more%20information%20about%20this%20API%3A*%0A%0A">Improve this Doc</a>
-  </span>
-  <span class="small pull-right mobile-hide">
-    <a href="https://github.com/sakno/dotNext/blob/gh-pages/src/DotNext/Optional.cs/#L24">View Source</a>
-  </span>
-  <a id="DotNext_Optional_OrNull_" data-uid="DotNext.Optional.OrNull*"></a>
-  <h4 id="DotNext_Optional_OrNull__1_System_Threading_Tasks_Task_DotNext_Optional___0___" data-uid="DotNext.Optional.OrNull``1(System.Threading.Tasks.Task{DotNext.Optional{``0}})">OrNull&lt;T&gt;(Task&lt;Optional&lt;T&gt;&gt;)</h4>
+</td>
+      </tr>
+    </tbody>
+  </table>
+  <span class="small pull-right mobile-hide">
+    <span class="divider">|</span>
+    <a href="https://github.com/sakno/DotNext/new/gh-pages/apiSpec/new?filename=DotNext_Optional_OrNull__1_System_Threading_Tasks_Task_DotNext_Optional___0___.md&amp;value=---%0Auid%3A%20DotNext.Optional.OrNull%60%601(System.Threading.Tasks.Task%7BDotNext.Optional%7B%60%600%7D%7D)%0Asummary%3A%20'*You%20can%20override%20summary%20for%20the%20API%20here%20using%20*MARKDOWN*%20syntax'%0A---%0A%0A*Please%20type%20below%20more%20information%20about%20this%20API%3A*%0A%0A">Improve this Doc</a>
+  </span>
+  <span class="small pull-right mobile-hide">
+    <a href="https://github.com/sakno/DotNext/blob/gh-pages/src/DotNext/Optional.cs/#L24">View Source</a>
+  </span>
+  <a id="DotNext_Optional_OrNull_" data-uid="DotNext.Optional.OrNull*"></a>
+  <h4 id="DotNext_Optional_OrNull__1_System_Threading_Tasks_Task_DotNext_Optional___0___" data-uid="DotNext.Optional.OrNull``1(System.Threading.Tasks.Task{DotNext.Optional{``0}})">OrNull&lt;T&gt;(Task&lt;Optional&lt;T&gt;&gt;)</h4>
   <div class="markdown level1 summary"><p>If a value is present, returns the value, otherwise <span class="xref">null</span>.</p>
-</div>
-  <div class="markdown level1 conceptual"></div>
-  <h5 class="decalaration">Declaration</h5>
-  <div class="codewrapper">
+</div>
+  <div class="markdown level1 conceptual"></div>
+  <h5 class="decalaration">Declaration</h5>
+  <div class="codewrapper">
     <pre><code class="lang-csharp hljs">public static Task&lt;T?&gt; OrNull&lt;T&gt;(this Task&lt;Optional&lt;T&gt;&gt; task)
-    where T : struct</code></pre>
-  </div>
-  <h5 class="parameters">Parameters</h5>
-  <table class="table table-bordered table-striped table-condensed">
-    <thead>
-      <tr>
-        <th>Type</th>
-        <th>Name</th>
-        <th>Description</th>
-      </tr>
-    </thead>
-    <tbody>
-      <tr>
-        <td><a class="xref" href="https://docs.microsoft.com/dotnet/api/system.threading.tasks.task-1">Task</a>&lt;<a class="xref" href="DotNext.Optional-1.html">Optional</a>&lt;T&gt;&gt;</td>
-        <td><span class="parametername">task</span></td>
+
+    where T : struct</code></pre>
+  </div>
+  <h5 class="parameters">Parameters</h5>
+  <table class="table table-bordered table-striped table-condensed">
+    <thead>
+      <tr>
+        <th>Type</th>
+        <th>Name</th>
+        <th>Description</th>
+      </tr>
+    </thead>
+    <tbody>
+      <tr>
+        <td><a class="xref" href="https://docs.microsoft.com/dotnet/api/system.threading.tasks.task-1">Task</a>&lt;<a class="xref" href="DotNext.Optional-1.html">Optional</a>&lt;T&gt;&gt;</td>
+        <td><span class="parametername">task</span></td>
         <td><p>The task returning optional value.</p>
-</td>
-      </tr>
-    </tbody>
-  </table>
-  <h5 class="returns">Returns</h5>
-  <table class="table table-bordered table-striped table-condensed">
-    <thead>
-      <tr>
-        <th>Type</th>
-        <th>Description</th>
-      </tr>
-    </thead>
-    <tbody>
-      <tr>
-        <td><a class="xref" href="https://docs.microsoft.com/dotnet/api/system.threading.tasks.task-1">Task</a>&lt;<a class="xref" href="https://docs.microsoft.com/dotnet/api/system.nullable-1">Nullable</a>&lt;T&gt;&gt;</td>
+</td>
+      </tr>
+    </tbody>
+  </table>
+  <h5 class="returns">Returns</h5>
+  <table class="table table-bordered table-striped table-condensed">
+    <thead>
+      <tr>
+        <th>Type</th>
+        <th>Description</th>
+      </tr>
+    </thead>
+    <tbody>
+      <tr>
+        <td><a class="xref" href="https://docs.microsoft.com/dotnet/api/system.threading.tasks.task-1">Task</a>&lt;<a class="xref" href="https://docs.microsoft.com/dotnet/api/system.nullable-1">Nullable</a>&lt;T&gt;&gt;</td>
         <td><p>Nullable value.</p>
-</td>
-      </tr>
-    </tbody>
-  </table>
-  <h5 class="typeParameters">Type Parameters</h5>
-  <table class="table table-bordered table-striped table-condensed">
-    <thead>
-      <tr>
-        <th>Name</th>
-        <th>Description</th>
-      </tr>
-    </thead>
-    <tbody>
-      <tr>
-        <td><span class="parametername">T</span></td>
+</td>
+      </tr>
+    </tbody>
+  </table>
+  <h5 class="typeParameters">Type Parameters</h5>
+  <table class="table table-bordered table-striped table-condensed">
+    <thead>
+      <tr>
+        <th>Name</th>
+        <th>Description</th>
+      </tr>
+    </thead>
+    <tbody>
+      <tr>
+        <td><span class="parametername">T</span></td>
         <td><p>The type of the value.</p>
-</td>
-      </tr>
-    </tbody>
-  </table>
-  <span class="small pull-right mobile-hide">
-    <span class="divider">|</span>
-    <a href="https://github.com/sakno/dotNext/new/gh-pages/apiSpec/new?filename=DotNext_Optional_OrThrow__2_System_Threading_Tasks_Task_DotNext_Optional___0___.md&amp;value=---%0Auid%3A%20DotNext.Optional.OrThrow%60%602(System.Threading.Tasks.Task%7BDotNext.Optional%7B%60%600%7D%7D)%0Asummary%3A%20'*You%20can%20override%20summary%20for%20the%20API%20here%20using%20*MARKDOWN*%20syntax'%0A---%0A%0A*Please%20type%20below%20more%20information%20about%20this%20API%3A*%0A%0A">Improve this Doc</a>
-  </span>
-  <span class="small pull-right mobile-hide">
-    <a href="https://github.com/sakno/dotNext/blob/gh-pages/src/DotNext/Optional.cs/#L56">View Source</a>
-  </span>
-  <a id="DotNext_Optional_OrThrow_" data-uid="DotNext.Optional.OrThrow*"></a>
-  <h4 id="DotNext_Optional_OrThrow__2_System_Threading_Tasks_Task_DotNext_Optional___0___" data-uid="DotNext.Optional.OrThrow``2(System.Threading.Tasks.Task{DotNext.Optional{``0}})">OrThrow&lt;T, E&gt;(Task&lt;Optional&lt;T&gt;&gt;)</h4>
+</td>
+      </tr>
+    </tbody>
+  </table>
+  <span class="small pull-right mobile-hide">
+    <span class="divider">|</span>
+    <a href="https://github.com/sakno/DotNext/new/gh-pages/apiSpec/new?filename=DotNext_Optional_OrThrow__2_System_Threading_Tasks_Task_DotNext_Optional___0___.md&amp;value=---%0Auid%3A%20DotNext.Optional.OrThrow%60%602(System.Threading.Tasks.Task%7BDotNext.Optional%7B%60%600%7D%7D)%0Asummary%3A%20'*You%20can%20override%20summary%20for%20the%20API%20here%20using%20*MARKDOWN*%20syntax'%0A---%0A%0A*Please%20type%20below%20more%20information%20about%20this%20API%3A*%0A%0A">Improve this Doc</a>
+  </span>
+  <span class="small pull-right mobile-hide">
+    <a href="https://github.com/sakno/DotNext/blob/gh-pages/src/DotNext/Optional.cs/#L56">View Source</a>
+  </span>
+  <a id="DotNext_Optional_OrThrow_" data-uid="DotNext.Optional.OrThrow*"></a>
+  <h4 id="DotNext_Optional_OrThrow__2_System_Threading_Tasks_Task_DotNext_Optional___0___" data-uid="DotNext.Optional.OrThrow``2(System.Threading.Tasks.Task{DotNext.Optional{``0}})">OrThrow&lt;T, E&gt;(Task&lt;Optional&lt;T&gt;&gt;)</h4>
   <div class="markdown level1 summary"><p>If a value is present, returns the value, otherwise throw exception.</p>
-</div>
-  <div class="markdown level1 conceptual"></div>
-  <h5 class="decalaration">Declaration</h5>
-  <div class="codewrapper">
+</div>
+  <div class="markdown level1 conceptual"></div>
+  <h5 class="decalaration">Declaration</h5>
+  <div class="codewrapper">
     <pre><code class="lang-csharp hljs">public static Task&lt;T&gt; OrThrow&lt;T, E&gt;(this Task&lt;Optional&lt;T&gt;&gt; task)
-    where E : Exception, new()</code></pre>
-  </div>
-  <h5 class="parameters">Parameters</h5>
-  <table class="table table-bordered table-striped table-condensed">
-    <thead>
-      <tr>
-        <th>Type</th>
-        <th>Name</th>
-        <th>Description</th>
-      </tr>
-    </thead>
-    <tbody>
-      <tr>
-        <td><a class="xref" href="https://docs.microsoft.com/dotnet/api/system.threading.tasks.task-1">Task</a>&lt;<a class="xref" href="DotNext.Optional-1.html">Optional</a>&lt;T&gt;&gt;</td>
-        <td><span class="parametername">task</span></td>
+
+    where E : Exception, new()</code></pre>
+  </div>
+  <h5 class="parameters">Parameters</h5>
+  <table class="table table-bordered table-striped table-condensed">
+    <thead>
+      <tr>
+        <th>Type</th>
+        <th>Name</th>
+        <th>Description</th>
+      </tr>
+    </thead>
+    <tbody>
+      <tr>
+        <td><a class="xref" href="https://docs.microsoft.com/dotnet/api/system.threading.tasks.task-1">Task</a>&lt;<a class="xref" href="DotNext.Optional-1.html">Optional</a>&lt;T&gt;&gt;</td>
+        <td><span class="parametername">task</span></td>
         <td><p>The task returning optional value.</p>
-</td>
-      </tr>
-    </tbody>
-  </table>
-  <h5 class="returns">Returns</h5>
-  <table class="table table-bordered table-striped table-condensed">
-    <thead>
-      <tr>
-        <th>Type</th>
-        <th>Description</th>
-      </tr>
-    </thead>
-    <tbody>
-      <tr>
-        <td><a class="xref" href="https://docs.microsoft.com/dotnet/api/system.threading.tasks.task-1">Task</a>&lt;T&gt;</td>
+</td>
+      </tr>
+    </tbody>
+  </table>
+  <h5 class="returns">Returns</h5>
+  <table class="table table-bordered table-striped table-condensed">
+    <thead>
+      <tr>
+        <th>Type</th>
+        <th>Description</th>
+      </tr>
+    </thead>
+    <tbody>
+      <tr>
+        <td><a class="xref" href="https://docs.microsoft.com/dotnet/api/system.threading.tasks.task-1">Task</a>&lt;T&gt;</td>
         <td><p>The value, if present.</p>
-</td>
-      </tr>
-    </tbody>
-  </table>
-  <h5 class="typeParameters">Type Parameters</h5>
-  <table class="table table-bordered table-striped table-condensed">
-    <thead>
-      <tr>
-        <th>Name</th>
-        <th>Description</th>
-      </tr>
-    </thead>
-    <tbody>
-      <tr>
-        <td><span class="parametername">T</span></td>
+</td>
+      </tr>
+    </tbody>
+  </table>
+  <h5 class="typeParameters">Type Parameters</h5>
+  <table class="table table-bordered table-striped table-condensed">
+    <thead>
+      <tr>
+        <th>Name</th>
+        <th>Description</th>
+      </tr>
+    </thead>
+    <tbody>
+      <tr>
+        <td><span class="parametername">T</span></td>
         <td><p>Type of the value.</p>
-</td>
-      </tr>
-      <tr>
-        <td><span class="parametername">E</span></td>
+</td>
+      </tr>
+      <tr>
+        <td><span class="parametername">E</span></td>
         <td><p>Type of exception to throw.</p>
-</td>
-      </tr>
-    </tbody>
-  </table>
-  <span class="small pull-right mobile-hide">
-    <span class="divider">|</span>
-    <a href="https://github.com/sakno/dotNext/new/gh-pages/apiSpec/new?filename=DotNext_Optional_OrThrow__2_System_Threading_Tasks_Task_DotNext_Optional___0___System_Func___1__.md&amp;value=---%0Auid%3A%20DotNext.Optional.OrThrow%60%602(System.Threading.Tasks.Task%7BDotNext.Optional%7B%60%600%7D%7D%2CSystem.Func%7B%60%601%7D)%0Asummary%3A%20'*You%20can%20override%20summary%20for%20the%20API%20here%20using%20*MARKDOWN*%20syntax'%0A---%0A%0A*Please%20type%20below%20more%20information%20about%20this%20API%3A*%0A%0A">Improve this Doc</a>
-  </span>
-  <span class="small pull-right mobile-hide">
-    <a href="https://github.com/sakno/dotNext/blob/gh-pages/src/DotNext/Optional.cs/#L68">View Source</a>
-  </span>
-  <a id="DotNext_Optional_OrThrow_" data-uid="DotNext.Optional.OrThrow*"></a>
-  <h4 id="DotNext_Optional_OrThrow__2_System_Threading_Tasks_Task_DotNext_Optional___0___System_Func___1__" data-uid="DotNext.Optional.OrThrow``2(System.Threading.Tasks.Task{DotNext.Optional{``0}},System.Func{``1})">OrThrow&lt;T, E&gt;(Task&lt;Optional&lt;T&gt;&gt;, Func&lt;E&gt;)</h4>
+</td>
+      </tr>
+    </tbody>
+  </table>
+  <span class="small pull-right mobile-hide">
+    <span class="divider">|</span>
+    <a href="https://github.com/sakno/DotNext/new/gh-pages/apiSpec/new?filename=DotNext_Optional_OrThrow__2_System_Threading_Tasks_Task_DotNext_Optional___0___System_Func___1__.md&amp;value=---%0Auid%3A%20DotNext.Optional.OrThrow%60%602(System.Threading.Tasks.Task%7BDotNext.Optional%7B%60%600%7D%7D%2CSystem.Func%7B%60%601%7D)%0Asummary%3A%20'*You%20can%20override%20summary%20for%20the%20API%20here%20using%20*MARKDOWN*%20syntax'%0A---%0A%0A*Please%20type%20below%20more%20information%20about%20this%20API%3A*%0A%0A">Improve this Doc</a>
+  </span>
+  <span class="small pull-right mobile-hide">
+    <a href="https://github.com/sakno/DotNext/blob/gh-pages/src/DotNext/Optional.cs/#L68">View Source</a>
+  </span>
+  <a id="DotNext_Optional_OrThrow_" data-uid="DotNext.Optional.OrThrow*"></a>
+  <h4 id="DotNext_Optional_OrThrow__2_System_Threading_Tasks_Task_DotNext_Optional___0___System_Func___1__" data-uid="DotNext.Optional.OrThrow``2(System.Threading.Tasks.Task{DotNext.Optional{``0}},System.Func{``1})">OrThrow&lt;T, E&gt;(Task&lt;Optional&lt;T&gt;&gt;, Func&lt;E&gt;)</h4>
   <div class="markdown level1 summary"><p>If a value is present, returns the value, otherwise throw exception.</p>
-</div>
-  <div class="markdown level1 conceptual"></div>
-  <h5 class="decalaration">Declaration</h5>
-  <div class="codewrapper">
+</div>
+  <div class="markdown level1 conceptual"></div>
+  <h5 class="decalaration">Declaration</h5>
+  <div class="codewrapper">
     <pre><code class="lang-csharp hljs">public static Task&lt;T&gt; OrThrow&lt;T, E&gt;(this Task&lt;Optional&lt;T&gt;&gt; task, Func&lt;E&gt; exceptionFactory)
-    where E : Exception</code></pre>
-  </div>
-  <h5 class="parameters">Parameters</h5>
-  <table class="table table-bordered table-striped table-condensed">
-    <thead>
-      <tr>
-        <th>Type</th>
-        <th>Name</th>
-        <th>Description</th>
-      </tr>
-    </thead>
-    <tbody>
-      <tr>
-        <td><a class="xref" href="https://docs.microsoft.com/dotnet/api/system.threading.tasks.task-1">Task</a>&lt;<a class="xref" href="DotNext.Optional-1.html">Optional</a>&lt;T&gt;&gt;</td>
-        <td><span class="parametername">task</span></td>
+
+    where E : Exception</code></pre>
+  </div>
+  <h5 class="parameters">Parameters</h5>
+  <table class="table table-bordered table-striped table-condensed">
+    <thead>
+      <tr>
+        <th>Type</th>
+        <th>Name</th>
+        <th>Description</th>
+      </tr>
+    </thead>
+    <tbody>
+      <tr>
+        <td><a class="xref" href="https://docs.microsoft.com/dotnet/api/system.threading.tasks.task-1">Task</a>&lt;<a class="xref" href="DotNext.Optional-1.html">Optional</a>&lt;T&gt;&gt;</td>
+        <td><span class="parametername">task</span></td>
         <td><p>The task returning optional value.</p>
-</td>
-      </tr>
-      <tr>
-        <td><a class="xref" href="https://docs.microsoft.com/dotnet/api/system.func-1">Func</a>&lt;E&gt;</td>
-        <td><span class="parametername">exceptionFactory</span></td>
+</td>
+      </tr>
+      <tr>
+        <td><a class="xref" href="https://docs.microsoft.com/dotnet/api/system.func-1">Func</a>&lt;E&gt;</td>
+        <td><span class="parametername">exceptionFactory</span></td>
         <td><p>Exception factory.</p>
-</td>
-      </tr>
-    </tbody>
-  </table>
-  <h5 class="returns">Returns</h5>
-  <table class="table table-bordered table-striped table-condensed">
-    <thead>
-      <tr>
-        <th>Type</th>
-        <th>Description</th>
-      </tr>
-    </thead>
-    <tbody>
-      <tr>
-        <td><a class="xref" href="https://docs.microsoft.com/dotnet/api/system.threading.tasks.task-1">Task</a>&lt;T&gt;</td>
+</td>
+      </tr>
+    </tbody>
+  </table>
+  <h5 class="returns">Returns</h5>
+  <table class="table table-bordered table-striped table-condensed">
+    <thead>
+      <tr>
+        <th>Type</th>
+        <th>Description</th>
+      </tr>
+    </thead>
+    <tbody>
+      <tr>
+        <td><a class="xref" href="https://docs.microsoft.com/dotnet/api/system.threading.tasks.task-1">Task</a>&lt;T&gt;</td>
         <td><p>The value, if present.</p>
-</td>
-      </tr>
-    </tbody>
-  </table>
-  <h5 class="typeParameters">Type Parameters</h5>
-  <table class="table table-bordered table-striped table-condensed">
-    <thead>
-      <tr>
-        <th>Name</th>
-        <th>Description</th>
-      </tr>
-    </thead>
-    <tbody>
-      <tr>
-        <td><span class="parametername">T</span></td>
+</td>
+      </tr>
+    </tbody>
+  </table>
+  <h5 class="typeParameters">Type Parameters</h5>
+  <table class="table table-bordered table-striped table-condensed">
+    <thead>
+      <tr>
+        <th>Name</th>
+        <th>Description</th>
+      </tr>
+    </thead>
+    <tbody>
+      <tr>
+        <td><span class="parametername">T</span></td>
         <td><p>Type of the value.</p>
-</td>
-      </tr>
-      <tr>
-        <td><span class="parametername">E</span></td>
+</td>
+      </tr>
+      <tr>
+        <td><span class="parametername">E</span></td>
         <td><p>Type of exception to throw.</p>
-</td>
-      </tr>
-    </tbody>
-  </table>
-  <span class="small pull-right mobile-hide">
-    <span class="divider">|</span>
-    <a href="https://github.com/sakno/dotNext/new/gh-pages/apiSpec/new?filename=DotNext_Optional_ToOptional__1_System_Nullable___0___.md&amp;value=---%0Auid%3A%20DotNext.Optional.ToOptional%60%601(System.Nullable%7B%60%600%7D%40)%0Asummary%3A%20'*You%20can%20override%20summary%20for%20the%20API%20here%20using%20*MARKDOWN*%20syntax'%0A---%0A%0A*Please%20type%20below%20more%20information%20about%20this%20API%3A*%0A%0A">Improve this Doc</a>
-  </span>
-  <span class="small pull-right mobile-hide">
-    <a href="https://github.com/sakno/dotNext/blob/gh-pages/src/DotNext/Optional.cs/#L121">View Source</a>
-  </span>
-  <a id="DotNext_Optional_ToOptional_" data-uid="DotNext.Optional.ToOptional*"></a>
-  <h4 id="DotNext_Optional_ToOptional__1_System_Nullable___0___" data-uid="DotNext.Optional.ToOptional``1(System.Nullable{``0}@)">ToOptional&lt;T&gt;(Nullable&lt;T&gt;)</h4>
+</td>
+      </tr>
+    </tbody>
+  </table>
+  <span class="small pull-right mobile-hide">
+    <span class="divider">|</span>
+    <a href="https://github.com/sakno/DotNext/new/gh-pages/apiSpec/new?filename=DotNext_Optional_ToOptional__1_System_Nullable___0___.md&amp;value=---%0Auid%3A%20DotNext.Optional.ToOptional%60%601(System.Nullable%7B%60%600%7D%40)%0Asummary%3A%20'*You%20can%20override%20summary%20for%20the%20API%20here%20using%20*MARKDOWN*%20syntax'%0A---%0A%0A*Please%20type%20below%20more%20information%20about%20this%20API%3A*%0A%0A">Improve this Doc</a>
+  </span>
+  <span class="small pull-right mobile-hide">
+    <a href="https://github.com/sakno/DotNext/blob/gh-pages/src/DotNext/Optional.cs/#L121">View Source</a>
+  </span>
+  <a id="DotNext_Optional_ToOptional_" data-uid="DotNext.Optional.ToOptional*"></a>
+  <h4 id="DotNext_Optional_ToOptional__1_System_Nullable___0___" data-uid="DotNext.Optional.ToOptional``1(System.Nullable{``0}@)">ToOptional&lt;T&gt;(Nullable&lt;T&gt;)</h4>
   <div class="markdown level1 summary"><p>Constructs optional value from nullable reference type.</p>
-</div>
-  <div class="markdown level1 conceptual"></div>
-  <h5 class="decalaration">Declaration</h5>
-  <div class="codewrapper">
+</div>
+  <div class="markdown level1 conceptual"></div>
+  <h5 class="decalaration">Declaration</h5>
+  <div class="codewrapper">
     <pre><code class="lang-csharp hljs">public static Optional&lt;T&gt; ToOptional&lt;T&gt;(this in T? value)
-    where T : struct</code></pre>
-  </div>
-  <h5 class="parameters">Parameters</h5>
-  <table class="table table-bordered table-striped table-condensed">
-    <thead>
-      <tr>
-        <th>Type</th>
-        <th>Name</th>
-        <th>Description</th>
-      </tr>
-    </thead>
-    <tbody>
-      <tr>
-        <td><a class="xref" href="https://docs.microsoft.com/dotnet/api/system.nullable-1">Nullable</a>&lt;T&gt;</td>
-        <td><span class="parametername">value</span></td>
+
+    where T : struct</code></pre>
+  </div>
+  <h5 class="parameters">Parameters</h5>
+  <table class="table table-bordered table-striped table-condensed">
+    <thead>
+      <tr>
+        <th>Type</th>
+        <th>Name</th>
+        <th>Description</th>
+      </tr>
+    </thead>
+    <tbody>
+      <tr>
+        <td><a class="xref" href="https://docs.microsoft.com/dotnet/api/system.nullable-1">Nullable</a>&lt;T&gt;</td>
+        <td><span class="parametername">value</span></td>
         <td><p>The value to convert.</p>
-</td>
-      </tr>
-    </tbody>
-  </table>
-  <h5 class="returns">Returns</h5>
-  <table class="table table-bordered table-striped table-condensed">
-    <thead>
-      <tr>
-        <th>Type</th>
-        <th>Description</th>
-      </tr>
-    </thead>
-    <tbody>
-      <tr>
-        <td><a class="xref" href="DotNext.Optional-1.html">Optional</a>&lt;T&gt;</td>
+</td>
+      </tr>
+    </tbody>
+  </table>
+  <h5 class="returns">Returns</h5>
+  <table class="table table-bordered table-striped table-condensed">
+    <thead>
+      <tr>
+        <th>Type</th>
+        <th>Description</th>
+      </tr>
+    </thead>
+    <tbody>
+      <tr>
+        <td><a class="xref" href="DotNext.Optional-1.html">Optional</a>&lt;T&gt;</td>
         <td><p>The value wrapped into Optional container.</p>
-</td>
-      </tr>
-    </tbody>
-  </table>
-  <h5 class="typeParameters">Type Parameters</h5>
-  <table class="table table-bordered table-striped table-condensed">
-    <thead>
-      <tr>
-        <th>Name</th>
-        <th>Description</th>
-      </tr>
-    </thead>
-    <tbody>
-      <tr>
-        <td><span class="parametername">T</span></td>
+</td>
+      </tr>
+    </tbody>
+  </table>
+  <h5 class="typeParameters">Type Parameters</h5>
+  <table class="table table-bordered table-striped table-condensed">
+    <thead>
+      <tr>
+        <th>Name</th>
+        <th>Description</th>
+      </tr>
+    </thead>
+    <tbody>
+      <tr>
+        <td><span class="parametername">T</span></td>
         <td><p>Type of value.</p>
-</td>
-      </tr>
-    </tbody>
-  </table>
-</article>
-          </div>
-          
-          <div class="hidden-sm col-md-2" role="complementary">
-            <div class="sideaffix">
-              <div class="contribution">
-                <ul class="nav">
-                  <li>
-                    <a href="https://github.com/sakno/dotNext/new/gh-pages/apiSpec/new?filename=DotNext_Optional.md&amp;value=---%0Auid%3A%20DotNext.Optional%0Asummary%3A%20'*You%20can%20override%20summary%20for%20the%20API%20here%20using%20*MARKDOWN*%20syntax'%0A---%0A%0A*Please%20type%20below%20more%20information%20about%20this%20API%3A*%0A%0A" class="contribution-link">Improve this Doc</a>
-                  </li>
-                  <li>
-                    <a href="https://github.com/sakno/dotNext/blob/gh-pages/src/DotNext/Optional.cs/#L16" class="contribution-link">View Source</a>
-                  </li>
-                </ul>
-              </div>
-              <nav class="bs-docs-sidebar hidden-print hidden-xs hidden-sm affix" id="affix">
-              <!-- <p><a class="back-to-top" href="#top">Back to top</a><p> -->
-              </nav>
-            </div>
-          </div>
-        </div>
-      </div>
-      
-      <footer>
-        <div class="grad-bottom"></div>
-        <div class="footer">
-          <div class="container">
-            <span class="pull-right">
-              <a href="#top">Back to top</a>
-            </span>
-            
-            <span>Generated by <strong>DocFX</strong></span>
-          </div>
-        </div>
-      </footer>
-    </div>
-    
-    <script type="text/javascript" src="../styles/docfx.vendor.js"></script>
-    <script type="text/javascript" src="../styles/docfx.js"></script>
-    <script type="text/javascript" src="../styles/main.js"></script>
-  </body>
-</html>
+</td>
+      </tr>
+    </tbody>
+  </table>
+</article>
+          </div>
+          
+          <div class="hidden-sm col-md-2" role="complementary">
+            <div class="sideaffix">
+              <div class="contribution">
+                <ul class="nav">
+                  <li>
+                    <a href="https://github.com/sakno/DotNext/new/gh-pages/apiSpec/new?filename=DotNext_Optional.md&amp;value=---%0Auid%3A%20DotNext.Optional%0Asummary%3A%20'*You%20can%20override%20summary%20for%20the%20API%20here%20using%20*MARKDOWN*%20syntax'%0A---%0A%0A*Please%20type%20below%20more%20information%20about%20this%20API%3A*%0A%0A" class="contribution-link">Improve this Doc</a>
+                  </li>
+                  <li>
+                    <a href="https://github.com/sakno/DotNext/blob/gh-pages/src/DotNext/Optional.cs/#L16" class="contribution-link">View Source</a>
+                  </li>
+                </ul>
+              </div>
+              <nav class="bs-docs-sidebar hidden-print hidden-xs hidden-sm affix" id="affix">
+              <!-- <p><a class="back-to-top" href="#top">Back to top</a><p> -->
+              </nav>
+            </div>
+          </div>
+        </div>
+      </div>
+      
+      <footer>
+        <div class="grad-bottom"></div>
+        <div class="footer">
+          <div class="container">
+            <span class="pull-right">
+              <a href="#top">Back to top</a>
+            </span>
+            
+            <span>Generated by <strong>DocFX</strong></span>
+          </div>
+        </div>
+      </footer>
+    </div>
+    
+    <script type="text/javascript" src="../styles/docfx.vendor.js"></script>
+    <script type="text/javascript" src="../styles/docfx.js"></script>
+    <script type="text/javascript" src="../styles/main.js"></script>
+  </body>
+</html>
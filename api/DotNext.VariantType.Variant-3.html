﻿<!DOCTYPE html>
<!--[if IE]><![endif]-->
<html>
  
  <head>
    <meta charset="utf-8">
    <meta http-equiv="X-UA-Compatible" content="IE=edge,chrome=1">
    <title>Struct Variant&lt;T1, T2, T3&gt;
   | .NEXT </title>
    <meta name="viewport" content="width=device-width">
    <meta name="title" content="Struct Variant&lt;T1, T2, T3&gt;
<<<<<<< HEAD
   | .NEXT ">
    <meta name="generator" content="docfx 2.50.0.0">
    
    <link rel="shortcut icon" href="../fav.ico">
    <link rel="stylesheet" href="../styles/docfx.vendor.css">
    <link rel="stylesheet" href="../styles/docfx.css">
    <link rel="stylesheet" href="../styles/main.css">
    <link href="https://fonts.googleapis.com/css?family=Open+Sans" rel="stylesheet">
    <meta property="docfx:navrel" content="../toc.html">
    <meta property="docfx:tocrel" content="toc.html">
    
    
    
=======
   | .NEXT ">
    <meta name="generator" content="docfx 2.49.0.0">
    
    <link rel="shortcut icon" href="../fav.ico">
    <link rel="stylesheet" href="../styles/docfx.vendor.css">
    <link rel="stylesheet" href="../styles/docfx.css">
    <link rel="stylesheet" href="../styles/main.css">
    <link href="https://fonts.googleapis.com/css?family=Open+Sans" rel="stylesheet">
    <meta property="docfx:navrel" content="../toc.html">
    <meta property="docfx:tocrel" content="toc.html">
    
    
    
>>>>>>> ceac8404
  </head>  <body data-spy="scroll" data-target="#affix" data-offset="120">
    <div id="wrapper">
      <header>
        
        <nav id="autocollapse" class="navbar navbar-inverse ng-scope" role="navigation">
          <div class="container">
            <div class="navbar-header">
              <button type="button" class="navbar-toggle" data-toggle="collapse" data-target="#navbar">
                <span class="sr-only">Toggle navigation</span>
                <span class="icon-bar"></span>
                <span class="icon-bar"></span>
                <span class="icon-bar"></span>
              </button>
              
              <a class="navbar-brand" href="../index.html">
                <img id="logo" class="svg" src="../doc_logo.png" alt="">
              </a>
            </div>
            <div class="collapse navbar-collapse" id="navbar">
              <form class="navbar-form navbar-right" role="search" id="search">
                <div class="form-group">
                  <input type="text" class="form-control" id="search-query" placeholder="Search" autocomplete="off">
                </div>
              </form>
            </div>
          </div>
        </nav>
        
        <div class="subnav navbar navbar-default">
          <div class="container hide-when-search" id="breadcrumb">
            <ul class="breadcrumb">
              <li></li>
            </ul>
          </div>
        </div>
      </header>
      <div role="main" class="container body-content hide-when-search">
        
        <div class="sidenav hide-when-search">
          <a class="btn toc-toggle collapse" data-toggle="collapse" href="#sidetoggle" aria-expanded="false" aria-controls="sidetoggle">Show / Hide Table of Contents</a>
          <div class="sidetoggle collapse" id="sidetoggle">
            <div id="sidetoc"></div>
          </div>
        </div>
        <div class="article row grid-right">
          <div class="col-md-10">
            <article class="content wrap" id="_content" data-uid="DotNext.VariantType.Variant`3">
  
  
  <h1 id="DotNext_VariantType_Variant_3" data-uid="DotNext.VariantType.Variant`3" class="text-break">Struct Variant&lt;T1, T2, T3&gt;
  </h1>
  <div class="markdown level0 summary"><p>Represents value that can be one of three possible types.</p>
</div>
  <div class="markdown level0 conceptual"></div>
  <div classs="implements">
    <h5>Implements</h5>
    <div><a class="xref" href="DotNext.VariantType.IVariant.html">IVariant</a></div>
    <div><a class="xref" href="https://docs.microsoft.com/dotnet/api/system.dynamic.idynamicmetaobjectprovider">IDynamicMetaObjectProvider</a></div>
    <div><a class="xref" href="https://docs.microsoft.com/dotnet/api/system.iequatable-1">IEquatable</a>&lt;<a class="xref" href="DotNext.VariantType.Variant-3.html">Variant</a>&lt;T1, T2, T3&gt;&gt;</div>
  </div>
  <div class="inheritedMembers">
    <h5>Inherited Members</h5>
    <div>
      <a class="xref" href="https://docs.microsoft.com/dotnet/api/system.object.equals#System_Object_Equals_System_Object_System_Object_">Object.Equals(Object, Object)</a>
    </div>
    <div>
      <a class="xref" href="https://docs.microsoft.com/dotnet/api/system.object.gettype#System_Object_GetType">Object.GetType()</a>
    </div>
    <div>
      <a class="xref" href="https://docs.microsoft.com/dotnet/api/system.object.referenceequals#System_Object_ReferenceEquals_System_Object_System_Object_">Object.ReferenceEquals(Object, Object)</a>
    </div>
  </div>
  <h6><strong>Namespace</strong>: <a class="xref" href="DotNext.VariantType.html">DotNext.VariantType</a></h6>
  <h6><strong>Assembly</strong>: DotNext.dll</h6>
  <h5 id="DotNext_VariantType_Variant_3_syntax">Syntax</h5>
  <div class="codewrapper">
    <pre><code class="lang-csharp hljs">public struct Variant&lt;T1, T2, T3&gt; : IVariant, IDynamicMetaObjectProvider, IEquatable&lt;Variant&lt;T1, T2, T3&gt;&gt; where T1 : class where T2 : class where T3 : class</code></pre>
  </div>
  <h5 class="typeParameters">Type Parameters</h5>
  <table class="table table-bordered table-striped table-condensed">
    <thead>
      <tr>
        <th>Name</th>
        <th>Description</th>
      </tr>
    </thead>
    <tbody>
      <tr>
        <td><span class="parametername">T1</span></td>
        <td><p>First possible type.</p>
</td>
      </tr>
      <tr>
        <td><span class="parametername">T2</span></td>
        <td><p>Second possible type.</p>
</td>
      </tr>
      <tr>
        <td><span class="parametername">T3</span></td>
        <td><p>Third possible type.</p>
</td>
      </tr>
    </tbody>
  </table>
  <h5 id="DotNext_VariantType_Variant_3_remarks"><strong>Remarks</strong></h5>
  <div class="markdown level0 remarks"><p>Variant data type is fully compatible with <span class="xref">langword_csharp_dynamic</span>
keyword and late binding.</p>
</div>
  <h3 id="constructors">Constructors
  </h3>
  <span class="small pull-right mobile-hide">
    <span class="divider">|</span>
    <a href="https://github.com/sakno/dotNext/new/gh-pages/apiSpec/new?filename=DotNext_VariantType_Variant_3__ctor__0_.md&amp;value=---%0Auid%3A%20DotNext.VariantType.Variant%603.%23ctor(%600)%0Asummary%3A%20'*You%20can%20override%20summary%20for%20the%20API%20here%20using%20*MARKDOWN*%20syntax'%0A---%0A%0A*Please%20type%20below%20more%20information%20about%20this%20API%3A*%0A%0A">Improve this Doc</a>
  </span>
  <span class="small pull-right mobile-hide">
    <a href="https://github.com/sakno/dotNext/blob/gh-pages/src/DotNext/VariantType/Variant.cs/#L259">View Source</a>
  </span>
  <a id="DotNext_VariantType_Variant_3__ctor_" data-uid="DotNext.VariantType.Variant`3.#ctor*"></a>
  <h4 id="DotNext_VariantType_Variant_3__ctor__0_" data-uid="DotNext.VariantType.Variant`3.#ctor(`0)">Variant(T1)</h4>
  <div class="markdown level1 summary"><p>Creates a new variant value from value of type <code data-dev-comment-type="typeparamref" class="typeparamref">T1</code>.</p>
</div>
  <div class="markdown level1 conceptual"></div>
  <h5 class="decalaration">Declaration</h5>
  <div class="codewrapper">
    <pre><code class="lang-csharp hljs">public Variant(T1 value)</code></pre>
  </div>
  <h5 class="parameters">Parameters</h5>
  <table class="table table-bordered table-striped table-condensed">
    <thead>
      <tr>
        <th>Type</th>
        <th>Name</th>
        <th>Description</th>
      </tr>
    </thead>
    <tbody>
      <tr>
        <td><span class="xref">T1</span></td>
        <td><span class="parametername">value</span></td>
        <td><p>The value to be placed into variant container.</p>
</td>
      </tr>
    </tbody>
  </table>
  <span class="small pull-right mobile-hide">
    <span class="divider">|</span>
    <a href="https://github.com/sakno/dotNext/new/gh-pages/apiSpec/new?filename=DotNext_VariantType_Variant_3__ctor__1_.md&amp;value=---%0Auid%3A%20DotNext.VariantType.Variant%603.%23ctor(%601)%0Asummary%3A%20'*You%20can%20override%20summary%20for%20the%20API%20here%20using%20*MARKDOWN*%20syntax'%0A---%0A%0A*Please%20type%20below%20more%20information%20about%20this%20API%3A*%0A%0A">Improve this Doc</a>
  </span>
  <span class="small pull-right mobile-hide">
    <a href="https://github.com/sakno/dotNext/blob/gh-pages/src/DotNext/VariantType/Variant.cs/#L265">View Source</a>
  </span>
  <a id="DotNext_VariantType_Variant_3__ctor_" data-uid="DotNext.VariantType.Variant`3.#ctor*"></a>
  <h4 id="DotNext_VariantType_Variant_3__ctor__1_" data-uid="DotNext.VariantType.Variant`3.#ctor(`1)">Variant(T2)</h4>
  <div class="markdown level1 summary"><p>Creates a new variant value from value of type <code data-dev-comment-type="typeparamref" class="typeparamref">T2</code>.</p>
</div>
  <div class="markdown level1 conceptual"></div>
  <h5 class="decalaration">Declaration</h5>
  <div class="codewrapper">
    <pre><code class="lang-csharp hljs">public Variant(T2 value)</code></pre>
  </div>
  <h5 class="parameters">Parameters</h5>
  <table class="table table-bordered table-striped table-condensed">
    <thead>
      <tr>
        <th>Type</th>
        <th>Name</th>
        <th>Description</th>
      </tr>
    </thead>
    <tbody>
      <tr>
        <td><span class="xref">T2</span></td>
        <td><span class="parametername">value</span></td>
        <td><p>The value to be placed into variant container.</p>
</td>
      </tr>
    </tbody>
  </table>
  <span class="small pull-right mobile-hide">
    <span class="divider">|</span>
    <a href="https://github.com/sakno/dotNext/new/gh-pages/apiSpec/new?filename=DotNext_VariantType_Variant_3__ctor__2_.md&amp;value=---%0Auid%3A%20DotNext.VariantType.Variant%603.%23ctor(%602)%0Asummary%3A%20'*You%20can%20override%20summary%20for%20the%20API%20here%20using%20*MARKDOWN*%20syntax'%0A---%0A%0A*Please%20type%20below%20more%20information%20about%20this%20API%3A*%0A%0A">Improve this Doc</a>
  </span>
  <span class="small pull-right mobile-hide">
    <a href="https://github.com/sakno/dotNext/blob/gh-pages/src/DotNext/VariantType/Variant.cs/#L271">View Source</a>
  </span>
  <a id="DotNext_VariantType_Variant_3__ctor_" data-uid="DotNext.VariantType.Variant`3.#ctor*"></a>
  <h4 id="DotNext_VariantType_Variant_3__ctor__2_" data-uid="DotNext.VariantType.Variant`3.#ctor(`2)">Variant(T3)</h4>
  <div class="markdown level1 summary"><p>Creates a new variant value from value of type <code data-dev-comment-type="typeparamref" class="typeparamref">T3</code>.</p>
</div>
  <div class="markdown level1 conceptual"></div>
  <h5 class="decalaration">Declaration</h5>
  <div class="codewrapper">
    <pre><code class="lang-csharp hljs">public Variant(T3 value)</code></pre>
  </div>
  <h5 class="parameters">Parameters</h5>
  <table class="table table-bordered table-striped table-condensed">
    <thead>
      <tr>
        <th>Type</th>
        <th>Name</th>
        <th>Description</th>
      </tr>
    </thead>
    <tbody>
      <tr>
        <td><span class="xref">T3</span></td>
        <td><span class="parametername">value</span></td>
        <td><p>The value to be placed into variant container.</p>
</td>
      </tr>
    </tbody>
  </table>
  <h3 id="properties">Properties
  </h3>
  <span class="small pull-right mobile-hide">
    <span class="divider">|</span>
    <a href="https://github.com/sakno/dotNext/new/gh-pages/apiSpec/new?filename=DotNext_VariantType_Variant_3_IsNull.md&amp;value=---%0Auid%3A%20DotNext.VariantType.Variant%603.IsNull%0Asummary%3A%20'*You%20can%20override%20summary%20for%20the%20API%20here%20using%20*MARKDOWN*%20syntax'%0A---%0A%0A*Please%20type%20below%20more%20information%20about%20this%20API%3A*%0A%0A">Improve this Doc</a>
  </span>
  <span class="small pull-right mobile-hide">
    <a href="https://github.com/sakno/dotNext/blob/gh-pages/src/DotNext/VariantType/Variant.cs/#L280">View Source</a>
  </span>
  <a id="DotNext_VariantType_Variant_3_IsNull_" data-uid="DotNext.VariantType.Variant`3.IsNull*"></a>
  <h4 id="DotNext_VariantType_Variant_3_IsNull" data-uid="DotNext.VariantType.Variant`3.IsNull">IsNull</h4>
  <div class="markdown level1 summary"><p>Indicates that this container stores non-<span class="xref">null</span> value.</p>
</div>
  <div class="markdown level1 conceptual"></div>
  <h5 class="decalaration">Declaration</h5>
  <div class="codewrapper">
    <pre><code class="lang-csharp hljs">public bool IsNull { get; }</code></pre>
  </div>
  <h5 class="propertyValue">Property Value</h5>
  <table class="table table-bordered table-striped table-condensed">
    <thead>
      <tr>
        <th>Type</th>
        <th>Description</th>
      </tr>
    </thead>
    <tbody>
      <tr>
        <td><a class="xref" href="https://docs.microsoft.com/dotnet/api/system.boolean">Boolean</a></td>
        <td></td>
      </tr>
    </tbody>
  </table>
  <h3 id="methods">Methods
  </h3>
  <span class="small pull-right mobile-hide">
    <span class="divider">|</span>
    <a href="https://github.com/sakno/dotNext/new/gh-pages/apiSpec/new?filename=DotNext_VariantType_Variant_3_Deconstruct__0___1___2__.md&amp;value=---%0Auid%3A%20DotNext.VariantType.Variant%603.Deconstruct(%600%40%2C%601%40%2C%602%40)%0Asummary%3A%20'*You%20can%20override%20summary%20for%20the%20API%20here%20using%20*MARKDOWN*%20syntax'%0A---%0A%0A*Please%20type%20below%20more%20information%20about%20this%20API%3A*%0A%0A">Improve this Doc</a>
  </span>
  <span class="small pull-right mobile-hide">
    <a href="https://github.com/sakno/dotNext/blob/gh-pages/src/DotNext/VariantType/Variant.cs/#L298">View Source</a>
  </span>
  <a id="DotNext_VariantType_Variant_3_Deconstruct_" data-uid="DotNext.VariantType.Variant`3.Deconstruct*"></a>
  <h4 id="DotNext_VariantType_Variant_3_Deconstruct__0___1___2__" data-uid="DotNext.VariantType.Variant`3.Deconstruct(`0@,`1@,`2@)">Deconstruct(out T1, out T2, out T3)</h4>
  <div class="markdown level1 summary"><p>Deconstructs this object.</p>
</div>
  <div class="markdown level1 conceptual"></div>
  <h5 class="decalaration">Declaration</h5>
  <div class="codewrapper">
    <pre><code class="lang-csharp hljs">public void Deconstruct(out T1 value1, out T2 value2, out T3 value3)</code></pre>
  </div>
  <h5 class="parameters">Parameters</h5>
  <table class="table table-bordered table-striped table-condensed">
    <thead>
      <tr>
        <th>Type</th>
        <th>Name</th>
        <th>Description</th>
      </tr>
    </thead>
    <tbody>
      <tr>
        <td><span class="xref">T1</span></td>
        <td><span class="parametername">value1</span></td>
        <td><p>The value of type <code data-dev-comment-type="typeparamref" class="typeparamref">T1</code>; or <span class="xref">null</span>.</p>
</td>
      </tr>
      <tr>
        <td><span class="xref">T2</span></td>
        <td><span class="parametername">value2</span></td>
        <td><p>The value of type <code data-dev-comment-type="typeparamref" class="typeparamref">T2</code>; or <span class="xref">null</span>.</p>
</td>
      </tr>
      <tr>
        <td><span class="xref">T3</span></td>
        <td><span class="parametername">value3</span></td>
        <td><p>The value of type <code data-dev-comment-type="typeparamref" class="typeparamref">T3</code>; or <span class="xref">null</span>.</p>
</td>
      </tr>
    </tbody>
  </table>
  <h5 id="DotNext_VariantType_Variant_3_Deconstruct__0___1___2___remarks">Remarks</h5>
  <div class="markdown level1 remarks"><p>This method called implicitly by deconstruction expression
or positional pattern matching.</p>
</div>
  <span class="small pull-right mobile-hide">
    <span class="divider">|</span>
    <a href="https://github.com/sakno/dotNext/new/gh-pages/apiSpec/new?filename=DotNext_VariantType_Variant_3_Equals_System_Object_.md&amp;value=---%0Auid%3A%20DotNext.VariantType.Variant%603.Equals(System.Object)%0Asummary%3A%20'*You%20can%20override%20summary%20for%20the%20API%20here%20using%20*MARKDOWN*%20syntax'%0A---%0A%0A*Please%20type%20below%20more%20information%20about%20this%20API%3A*%0A%0A">Improve this Doc</a>
  </span>
  <span class="small pull-right mobile-hide">
    <a href="https://github.com/sakno/dotNext/blob/gh-pages/src/DotNext/VariantType/Variant.cs/#L424">View Source</a>
  </span>
  <a id="DotNext_VariantType_Variant_3_Equals_" data-uid="DotNext.VariantType.Variant`3.Equals*"></a>
  <h4 id="DotNext_VariantType_Variant_3_Equals_System_Object_" data-uid="DotNext.VariantType.Variant`3.Equals(System.Object)">Equals(Object)</h4>
  <div class="markdown level1 summary"><p>Determines whether stored value is equal to the given value.</p>
</div>
  <div class="markdown level1 conceptual"></div>
  <h5 class="decalaration">Declaration</h5>
  <div class="codewrapper">
    <pre><code class="lang-csharp hljs">public override bool Equals(object other)</code></pre>
  </div>
  <h5 class="parameters">Parameters</h5>
  <table class="table table-bordered table-striped table-condensed">
    <thead>
      <tr>
        <th>Type</th>
        <th>Name</th>
        <th>Description</th>
      </tr>
    </thead>
    <tbody>
      <tr>
        <td><a class="xref" href="https://docs.microsoft.com/dotnet/api/system.object">Object</a></td>
        <td><span class="parametername">other</span></td>
        <td><p>Other value to compare.</p>
</td>
      </tr>
    </tbody>
  </table>
  <h5 class="returns">Returns</h5>
  <table class="table table-bordered table-striped table-condensed">
    <thead>
      <tr>
        <th>Type</th>
        <th>Description</th>
      </tr>
    </thead>
    <tbody>
      <tr>
        <td><a class="xref" href="https://docs.microsoft.com/dotnet/api/system.boolean">Boolean</a></td>
        <td><p><span class="xref">true</span>, if stored value is equal to <code data-dev-comment-type="paramref" class="paramref">other</code>; otherwise, <span class="xref">false</span>.</p>
</td>
      </tr>
    </tbody>
  </table>
  <h5 class="overrides">Overrides</h5>
  <div><a class="xref" href="https://docs.microsoft.com/dotnet/api/system.valuetype.equals#System_ValueType_Equals_System_Object_">ValueType.Equals(Object)</a></div>
  <span class="small pull-right mobile-hide">
    <span class="divider">|</span>
    <a href="https://github.com/sakno/dotNext/new/gh-pages/apiSpec/new?filename=DotNext_VariantType_Variant_3_Equals__1___0_.md&amp;value=---%0Auid%3A%20DotNext.VariantType.Variant%603.Equals%60%601(%60%600)%0Asummary%3A%20'*You%20can%20override%20summary%20for%20the%20API%20here%20using%20*MARKDOWN*%20syntax'%0A---%0A%0A*Please%20type%20below%20more%20information%20about%20this%20API%3A*%0A%0A">Improve this Doc</a>
  </span>
  <span class="small pull-right mobile-hide">
    <a href="https://github.com/sakno/dotNext/blob/gh-pages/src/DotNext/VariantType/Variant.cs/#L319">View Source</a>
  </span>
  <a id="DotNext_VariantType_Variant_3_Equals_" data-uid="DotNext.VariantType.Variant`3.Equals*"></a>
  <h4 id="DotNext_VariantType_Variant_3_Equals__1___0_" data-uid="DotNext.VariantType.Variant`3.Equals``1(``0)">Equals&lt;V&gt;(V)</h4>
  <div class="markdown level1 summary"><p>Determines whether the value stored in this variant
container is equal to the value stored in the given variant
container.</p>
</div>
  <div class="markdown level1 conceptual"></div>
  <h5 class="decalaration">Declaration</h5>
  <div class="codewrapper">
    <pre><code class="lang-csharp hljs">public bool Equals&lt;V&gt;(V other)
    where V : IVariant</code></pre>
  </div>
  <h5 class="parameters">Parameters</h5>
  <table class="table table-bordered table-striped table-condensed">
    <thead>
      <tr>
        <th>Type</th>
        <th>Name</th>
        <th>Description</th>
      </tr>
    </thead>
    <tbody>
      <tr>
        <td><span class="xref">V</span></td>
        <td><span class="parametername">other</span></td>
        <td><p>Other variant value to compare.</p>
</td>
      </tr>
    </tbody>
  </table>
  <h5 class="returns">Returns</h5>
  <table class="table table-bordered table-striped table-condensed">
    <thead>
      <tr>
        <th>Type</th>
        <th>Description</th>
      </tr>
    </thead>
    <tbody>
      <tr>
        <td><a class="xref" href="https://docs.microsoft.com/dotnet/api/system.boolean">Boolean</a></td>
        <td><p><span class="xref">true</span>, if the value stored in this variant
container is equal to the value stored in the given variant
container; otherwise, <span class="xref">false</span>.</p>
</td>
      </tr>
    </tbody>
  </table>
  <h5 class="typeParameters">Type Parameters</h5>
  <table class="table table-bordered table-striped table-condensed">
    <thead>
      <tr>
        <th>Name</th>
        <th>Description</th>
      </tr>
    </thead>
    <tbody>
      <tr>
        <td><span class="parametername">V</span></td>
        <td><p>The type of variant container.</p>
</td>
      </tr>
    </tbody>
  </table>
  <span class="small pull-right mobile-hide">
    <span class="divider">|</span>
    <a href="https://github.com/sakno/dotNext/new/gh-pages/apiSpec/new?filename=DotNext_VariantType_Variant_3_GetHashCode.md&amp;value=---%0Auid%3A%20DotNext.VariantType.Variant%603.GetHashCode%0Asummary%3A%20'*You%20can%20override%20summary%20for%20the%20API%20here%20using%20*MARKDOWN*%20syntax'%0A---%0A%0A*Please%20type%20below%20more%20information%20about%20this%20API%3A*%0A%0A">Improve this Doc</a>
  </span>
  <span class="small pull-right mobile-hide">
    <a href="https://github.com/sakno/dotNext/blob/gh-pages/src/DotNext/VariantType/Variant.cs/#L417">View Source</a>
  </span>
  <a id="DotNext_VariantType_Variant_3_GetHashCode_" data-uid="DotNext.VariantType.Variant`3.GetHashCode*"></a>
  <h4 id="DotNext_VariantType_Variant_3_GetHashCode" data-uid="DotNext.VariantType.Variant`3.GetHashCode">GetHashCode()</h4>
  <div class="markdown level1 summary"><p>Computes hash code for the stored value.</p>
</div>
  <div class="markdown level1 conceptual"></div>
  <h5 class="decalaration">Declaration</h5>
  <div class="codewrapper">
    <pre><code class="lang-csharp hljs">public override int GetHashCode()</code></pre>
  </div>
  <h5 class="returns">Returns</h5>
  <table class="table table-bordered table-striped table-condensed">
    <thead>
      <tr>
        <th>Type</th>
        <th>Description</th>
      </tr>
    </thead>
    <tbody>
      <tr>
        <td><a class="xref" href="https://docs.microsoft.com/dotnet/api/system.int32">Int32</a></td>
        <td><p>The hash code of the stored value.</p>
</td>
      </tr>
    </tbody>
  </table>
  <h5 class="overrides">Overrides</h5>
  <div><a class="xref" href="https://docs.microsoft.com/dotnet/api/system.valuetype.gethashcode#System_ValueType_GetHashCode">ValueType.GetHashCode()</a></div>
  <span class="small pull-right mobile-hide">
    <span class="divider">|</span>
    <a href="https://github.com/sakno/dotNext/new/gh-pages/apiSpec/new?filename=DotNext_VariantType_Variant_3_Permute.md&amp;value=---%0Auid%3A%20DotNext.VariantType.Variant%603.Permute%0Asummary%3A%20'*You%20can%20override%20summary%20for%20the%20API%20here%20using%20*MARKDOWN*%20syntax'%0A---%0A%0A*Please%20type%20below%20more%20information%20about%20this%20API%3A*%0A%0A">Improve this Doc</a>
  </span>
  <span class="small pull-right mobile-hide">
    <a href="https://github.com/sakno/dotNext/blob/gh-pages/src/DotNext/VariantType/Variant.cs/#L286">View Source</a>
  </span>
  <a id="DotNext_VariantType_Variant_3_Permute_" data-uid="DotNext.VariantType.Variant`3.Permute*"></a>
  <h4 id="DotNext_VariantType_Variant_3_Permute" data-uid="DotNext.VariantType.Variant`3.Permute">Permute()</h4>
  <div class="markdown level1 summary"><p>Change order of type parameters.</p>
</div>
  <div class="markdown level1 conceptual"></div>
  <h5 class="decalaration">Declaration</h5>
  <div class="codewrapper">
    <pre><code class="lang-csharp hljs">public Variant&lt;T3, T1, T2&gt; Permute()</code></pre>
  </div>
  <h5 class="returns">Returns</h5>
  <table class="table table-bordered table-striped table-condensed">
    <thead>
      <tr>
        <th>Type</th>
        <th>Description</th>
      </tr>
    </thead>
    <tbody>
      <tr>
        <td><a class="xref" href="DotNext.VariantType.Variant-3.html">Variant</a>&lt;T3, T1, T2&gt;</td>
        <td><p>A copy of variant value with changed order of type parameters.</p>
</td>
      </tr>
    </tbody>
  </table>
  <span class="small pull-right mobile-hide">
    <span class="divider">|</span>
    <a href="https://github.com/sakno/dotNext/new/gh-pages/apiSpec/new?filename=DotNext_VariantType_Variant_3_ToString.md&amp;value=---%0Auid%3A%20DotNext.VariantType.Variant%603.ToString%0Asummary%3A%20'*You%20can%20override%20summary%20for%20the%20API%20here%20using%20*MARKDOWN*%20syntax'%0A---%0A%0A*Please%20type%20below%20more%20information%20about%20this%20API%3A*%0A%0A">Improve this Doc</a>
  </span>
  <span class="small pull-right mobile-hide">
    <a href="https://github.com/sakno/dotNext/blob/gh-pages/src/DotNext/VariantType/Variant.cs/#L411">View Source</a>
  </span>
  <a id="DotNext_VariantType_Variant_3_ToString_" data-uid="DotNext.VariantType.Variant`3.ToString*"></a>
  <h4 id="DotNext_VariantType_Variant_3_ToString" data-uid="DotNext.VariantType.Variant`3.ToString">ToString()</h4>
  <div class="markdown level1 summary"><p>Provides textual representation of the stored value.</p>
</div>
  <div class="markdown level1 conceptual"></div>
  <h5 class="decalaration">Declaration</h5>
  <div class="codewrapper">
    <pre><code class="lang-csharp hljs">public override string ToString()</code></pre>
  </div>
  <h5 class="returns">Returns</h5>
  <table class="table table-bordered table-striped table-condensed">
    <thead>
      <tr>
        <th>Type</th>
        <th>Description</th>
      </tr>
    </thead>
    <tbody>
      <tr>
        <td><a class="xref" href="https://docs.microsoft.com/dotnet/api/system.string">String</a></td>
        <td><p>The textual representation of the stored value.</p>
</td>
      </tr>
    </tbody>
  </table>
  <h5 class="overrides">Overrides</h5>
  <div><a class="xref" href="https://docs.microsoft.com/dotnet/api/system.valuetype.tostring#System_ValueType_ToString">ValueType.ToString()</a></div>
  <h5 id="DotNext_VariantType_Variant_3_ToString_remarks">Remarks</h5>
  <div class="markdown level1 remarks"><p>This method calls virtual method <a class="xref" href="https://docs.microsoft.com/dotnet/api/system.object.tostring#System_Object_ToString">ToString()</a>
for the stored value.</p>
</div>
  <h3 id="operators">Operators
  </h3>
  <span class="small pull-right mobile-hide">
    <span class="divider">|</span>
    <a href="https://github.com/sakno/dotNext/new/gh-pages/apiSpec/new?filename=DotNext_VariantType_Variant_3_op_Equality_DotNext_VariantType_Variant__0__1__2__DotNext_VariantType_Variant__0__1__2__.md&amp;value=---%0Auid%3A%20DotNext.VariantType.Variant%603.op_Equality(DotNext.VariantType.Variant%7B%600%2C%601%2C%602%7D%2CDotNext.VariantType.Variant%7B%600%2C%601%2C%602%7D)%0Asummary%3A%20'*You%20can%20override%20summary%20for%20the%20API%20here%20using%20*MARKDOWN*%20syntax'%0A---%0A%0A*Please%20type%20below%20more%20information%20about%20this%20API%3A*%0A%0A">Improve this Doc</a>
  </span>
  <span class="small pull-right mobile-hide">
    <a href="https://github.com/sakno/dotNext/blob/gh-pages/src/DotNext/VariantType/Variant.cs/#L335">View Source</a>
  </span>
  <a id="DotNext_VariantType_Variant_3_op_Equality_" data-uid="DotNext.VariantType.Variant`3.op_Equality*"></a>
  <h4 id="DotNext_VariantType_Variant_3_op_Equality_DotNext_VariantType_Variant__0__1__2__DotNext_VariantType_Variant__0__1__2__" data-uid="DotNext.VariantType.Variant`3.op_Equality(DotNext.VariantType.Variant{`0,`1,`2},DotNext.VariantType.Variant{`0,`1,`2})">Equality(Variant&lt;T1, T2, T3&gt;, Variant&lt;T1, T2, T3&gt;)</h4>
  <div class="markdown level1 summary"><p>Determines whether the two variant values are equal.</p>
</div>
  <div class="markdown level1 conceptual"></div>
  <h5 class="decalaration">Declaration</h5>
  <div class="codewrapper">
    <pre><code class="lang-csharp hljs">public static bool operator ==(Variant&lt;T1, T2, T3&gt; first, Variant&lt;T1, T2, T3&gt; second)</code></pre>
  </div>
  <h5 class="parameters">Parameters</h5>
  <table class="table table-bordered table-striped table-condensed">
    <thead>
      <tr>
        <th>Type</th>
        <th>Name</th>
        <th>Description</th>
      </tr>
    </thead>
    <tbody>
      <tr>
        <td><a class="xref" href="DotNext.VariantType.Variant-3.html">Variant</a>&lt;T1, T2, T3&gt;</td>
        <td><span class="parametername">first</span></td>
        <td><p>The first value to compare.</p>
</td>
      </tr>
      <tr>
        <td><a class="xref" href="DotNext.VariantType.Variant-3.html">Variant</a>&lt;T1, T2, T3&gt;</td>
        <td><span class="parametername">second</span></td>
        <td><p>The second value to compare.</p>
</td>
      </tr>
    </tbody>
  </table>
  <h5 class="returns">Returns</h5>
  <table class="table table-bordered table-striped table-condensed">
    <thead>
      <tr>
        <th>Type</th>
        <th>Description</th>
      </tr>
    </thead>
    <tbody>
      <tr>
        <td><a class="xref" href="https://docs.microsoft.com/dotnet/api/system.boolean">Boolean</a></td>
        <td><p><span class="xref">true</span>, if variant values are equal; otherwise, <span class="xref">false</span>.</p>
</td>
      </tr>
    </tbody>
  </table>
  <h5 id="DotNext_VariantType_Variant_3_op_Equality_DotNext_VariantType_Variant__0__1__2__DotNext_VariantType_Variant__0__1__2___remarks">Remarks</h5>
  <div class="markdown level1 remarks"><p>This operator uses <a class="xref" href="https://docs.microsoft.com/dotnet/api/system.object.equals#System_Object_Equals_System_Object_System_Object_">Equals(Object, Object)</a>
to compare stored values.</p>
</div>
  <span class="small pull-right mobile-hide">
    <span class="divider">|</span>
    <a href="https://github.com/sakno/dotNext/new/gh-pages/apiSpec/new?filename=DotNext_VariantType_Variant_3_op_Explicit_DotNext_VariantType_Variant__0__1__2____0.md&amp;value=---%0Auid%3A%20DotNext.VariantType.Variant%603.op_Explicit(DotNext.VariantType.Variant%7B%600%2C%601%2C%602%7D)~%600%0Asummary%3A%20'*You%20can%20override%20summary%20for%20the%20API%20here%20using%20*MARKDOWN*%20syntax'%0A---%0A%0A*Please%20type%20below%20more%20information%20about%20this%20API%3A*%0A%0A">Improve this Doc</a>
  </span>
  <span class="small pull-right mobile-hide">
    <a href="https://github.com/sakno/dotNext/blob/gh-pages/src/DotNext/VariantType/Variant.cs/#L359">View Source</a>
  </span>
  <a id="DotNext_VariantType_Variant_3_op_Explicit_" data-uid="DotNext.VariantType.Variant`3.op_Explicit*"></a>
  <h4 id="DotNext_VariantType_Variant_3_op_Explicit_DotNext_VariantType_Variant__0__1__2____0" data-uid="DotNext.VariantType.Variant`3.op_Explicit(DotNext.VariantType.Variant{`0,`1,`2})~`0">Explicit(Variant&lt;T1, T2, T3&gt; to T1)</h4>
  <div class="markdown level1 summary"><p>Converts variant value into type <code data-dev-comment-type="typeparamref" class="typeparamref">T1</code>.</p>
</div>
  <div class="markdown level1 conceptual"></div>
  <h5 class="decalaration">Declaration</h5>
  <div class="codewrapper">
    <pre><code class="lang-csharp hljs">public static explicit operator T1(Variant&lt;T1, T2, T3&gt; var)</code></pre>
  </div>
  <h5 class="parameters">Parameters</h5>
  <table class="table table-bordered table-striped table-condensed">
    <thead>
      <tr>
        <th>Type</th>
        <th>Name</th>
        <th>Description</th>
      </tr>
    </thead>
    <tbody>
      <tr>
        <td><a class="xref" href="DotNext.VariantType.Variant-3.html">Variant</a>&lt;T1, T2, T3&gt;</td>
        <td><span class="parametername">var</span></td>
        <td><p>Variant value to convert into type <code data-dev-comment-type="typeparamref" class="typeparamref">T1</code>; or <span class="xref">null</span> if current value is not of type <code data-dev-comment-type="typeparamref" class="typeparamref">T1</code>.</p>
</td>
      </tr>
    </tbody>
  </table>
  <h5 class="returns">Returns</h5>
  <table class="table table-bordered table-striped table-condensed">
    <thead>
      <tr>
        <th>Type</th>
        <th>Description</th>
      </tr>
    </thead>
    <tbody>
      <tr>
        <td><span class="xref">T1</span></td>
        <td></td>
      </tr>
    </tbody>
  </table>
  <span class="small pull-right mobile-hide">
    <span class="divider">|</span>
    <a href="https://github.com/sakno/dotNext/new/gh-pages/apiSpec/new?filename=DotNext_VariantType_Variant_3_op_Explicit_DotNext_VariantType_Variant__0__1__2____1.md&amp;value=---%0Auid%3A%20DotNext.VariantType.Variant%603.op_Explicit(DotNext.VariantType.Variant%7B%600%2C%601%2C%602%7D)~%601%0Asummary%3A%20'*You%20can%20override%20summary%20for%20the%20API%20here%20using%20*MARKDOWN*%20syntax'%0A---%0A%0A*Please%20type%20below%20more%20information%20about%20this%20API%3A*%0A%0A">Improve this Doc</a>
  </span>
  <span class="small pull-right mobile-hide">
    <a href="https://github.com/sakno/dotNext/blob/gh-pages/src/DotNext/VariantType/Variant.cs/#L371">View Source</a>
  </span>
  <a id="DotNext_VariantType_Variant_3_op_Explicit_" data-uid="DotNext.VariantType.Variant`3.op_Explicit*"></a>
  <h4 id="DotNext_VariantType_Variant_3_op_Explicit_DotNext_VariantType_Variant__0__1__2____1" data-uid="DotNext.VariantType.Variant`3.op_Explicit(DotNext.VariantType.Variant{`0,`1,`2})~`1">Explicit(Variant&lt;T1, T2, T3&gt; to T2)</h4>
  <div class="markdown level1 summary"><p>Converts variant value into type <code data-dev-comment-type="typeparamref" class="typeparamref">T2</code>.</p>
</div>
  <div class="markdown level1 conceptual"></div>
  <h5 class="decalaration">Declaration</h5>
  <div class="codewrapper">
    <pre><code class="lang-csharp hljs">public static explicit operator T2(Variant&lt;T1, T2, T3&gt; var)</code></pre>
  </div>
  <h5 class="parameters">Parameters</h5>
  <table class="table table-bordered table-striped table-condensed">
    <thead>
      <tr>
        <th>Type</th>
        <th>Name</th>
        <th>Description</th>
      </tr>
    </thead>
    <tbody>
      <tr>
        <td><a class="xref" href="DotNext.VariantType.Variant-3.html">Variant</a>&lt;T1, T2, T3&gt;</td>
        <td><span class="parametername">var</span></td>
        <td><p>Variant value to convert into type <code data-dev-comment-type="typeparamref" class="typeparamref">T2</code>; or <span class="xref">null</span> if current value is not of type <code data-dev-comment-type="typeparamref" class="typeparamref">T2</code>.</p>
</td>
      </tr>
    </tbody>
  </table>
  <h5 class="returns">Returns</h5>
  <table class="table table-bordered table-striped table-condensed">
    <thead>
      <tr>
        <th>Type</th>
        <th>Description</th>
      </tr>
    </thead>
    <tbody>
      <tr>
        <td><span class="xref">T2</span></td>
        <td></td>
      </tr>
    </tbody>
  </table>
  <span class="small pull-right mobile-hide">
    <span class="divider">|</span>
    <a href="https://github.com/sakno/dotNext/new/gh-pages/apiSpec/new?filename=DotNext_VariantType_Variant_3_op_Explicit_DotNext_VariantType_Variant__0__1__2____2.md&amp;value=---%0Auid%3A%20DotNext.VariantType.Variant%603.op_Explicit(DotNext.VariantType.Variant%7B%600%2C%601%2C%602%7D)~%602%0Asummary%3A%20'*You%20can%20override%20summary%20for%20the%20API%20here%20using%20*MARKDOWN*%20syntax'%0A---%0A%0A*Please%20type%20below%20more%20information%20about%20this%20API%3A*%0A%0A">Improve this Doc</a>
  </span>
  <span class="small pull-right mobile-hide">
    <a href="https://github.com/sakno/dotNext/blob/gh-pages/src/DotNext/VariantType/Variant.cs/#L383">View Source</a>
  </span>
  <a id="DotNext_VariantType_Variant_3_op_Explicit_" data-uid="DotNext.VariantType.Variant`3.op_Explicit*"></a>
  <h4 id="DotNext_VariantType_Variant_3_op_Explicit_DotNext_VariantType_Variant__0__1__2____2" data-uid="DotNext.VariantType.Variant`3.op_Explicit(DotNext.VariantType.Variant{`0,`1,`2})~`2">Explicit(Variant&lt;T1, T2, T3&gt; to T3)</h4>
  <div class="markdown level1 summary"><p>Converts variant value into type <code data-dev-comment-type="typeparamref" class="typeparamref">T3</code>.</p>
</div>
  <div class="markdown level1 conceptual"></div>
  <h5 class="decalaration">Declaration</h5>
  <div class="codewrapper">
    <pre><code class="lang-csharp hljs">public static explicit operator T3(Variant&lt;T1, T2, T3&gt; var)</code></pre>
  </div>
  <h5 class="parameters">Parameters</h5>
  <table class="table table-bordered table-striped table-condensed">
    <thead>
      <tr>
        <th>Type</th>
        <th>Name</th>
        <th>Description</th>
      </tr>
    </thead>
    <tbody>
      <tr>
        <td><a class="xref" href="DotNext.VariantType.Variant-3.html">Variant</a>&lt;T1, T2, T3&gt;</td>
        <td><span class="parametername">var</span></td>
        <td><p>Variant value to convert into type <code data-dev-comment-type="typeparamref" class="typeparamref">T3</code>; or <span class="xref">null</span> if current value is not of type <code data-dev-comment-type="typeparamref" class="typeparamref">T3</code>.</p>
</td>
      </tr>
    </tbody>
  </table>
  <h5 class="returns">Returns</h5>
  <table class="table table-bordered table-striped table-condensed">
    <thead>
      <tr>
        <th>Type</th>
        <th>Description</th>
      </tr>
    </thead>
    <tbody>
      <tr>
        <td><span class="xref">T3</span></td>
        <td></td>
      </tr>
    </tbody>
  </table>
  <span class="small pull-right mobile-hide">
    <span class="divider">|</span>
    <a href="https://github.com/sakno/dotNext/new/gh-pages/apiSpec/new?filename=DotNext_VariantType_Variant_3_op_False_DotNext_VariantType_Variant__0__1__2__.md&amp;value=---%0Auid%3A%20DotNext.VariantType.Variant%603.op_False(DotNext.VariantType.Variant%7B%600%2C%601%2C%602%7D)%0Asummary%3A%20'*You%20can%20override%20summary%20for%20the%20API%20here%20using%20*MARKDOWN*%20syntax'%0A---%0A%0A*Please%20type%20below%20more%20information%20about%20this%20API%3A*%0A%0A">Improve this Doc</a>
  </span>
  <span class="small pull-right mobile-hide">
    <a href="https://github.com/sakno/dotNext/blob/gh-pages/src/DotNext/VariantType/Variant.cs/#L401">View Source</a>
  </span>
  <a id="DotNext_VariantType_Variant_3_op_False_" data-uid="DotNext.VariantType.Variant`3.op_False*"></a>
  <h4 id="DotNext_VariantType_Variant_3_op_False_DotNext_VariantType_Variant__0__1__2__" data-uid="DotNext.VariantType.Variant`3.op_False(DotNext.VariantType.Variant{`0,`1,`2})">False(Variant&lt;T1, T2, T3&gt;)</h4>
  <div class="markdown level1 summary"><p>Indicates that variant value is <span class="xref">null</span> value.</p>
</div>
  <div class="markdown level1 conceptual"></div>
  <h5 class="decalaration">Declaration</h5>
  <div class="codewrapper">
    <pre><code class="lang-csharp hljs">public static bool operator false (Variant&lt;T1, T2, T3&gt; variant)</code></pre>
  </div>
  <h5 class="parameters">Parameters</h5>
  <table class="table table-bordered table-striped table-condensed">
    <thead>
      <tr>
        <th>Type</th>
        <th>Name</th>
        <th>Description</th>
      </tr>
    </thead>
    <tbody>
      <tr>
        <td><a class="xref" href="DotNext.VariantType.Variant-3.html">Variant</a>&lt;T1, T2, T3&gt;</td>
        <td><span class="parametername">variant</span></td>
        <td></td>
      </tr>
    </tbody>
  </table>
  <h5 class="returns">Returns</h5>
  <table class="table table-bordered table-striped table-condensed">
    <thead>
      <tr>
        <th>Type</th>
        <th>Description</th>
      </tr>
    </thead>
    <tbody>
      <tr>
        <td><a class="xref" href="https://docs.microsoft.com/dotnet/api/system.boolean">Boolean</a></td>
        <td></td>
      </tr>
    </tbody>
  </table>
  <span class="small pull-right mobile-hide">
    <span class="divider">|</span>
    <a href="https://github.com/sakno/dotNext/new/gh-pages/apiSpec/new?filename=DotNext_VariantType_Variant_3_op_Implicit__0__DotNext_VariantType_Variant__0__1__2_.md&amp;value=---%0Auid%3A%20DotNext.VariantType.Variant%603.op_Implicit(%600)~DotNext.VariantType.Variant%7B%600%2C%601%2C%602%7D%0Asummary%3A%20'*You%20can%20override%20summary%20for%20the%20API%20here%20using%20*MARKDOWN*%20syntax'%0A---%0A%0A*Please%20type%20below%20more%20information%20about%20this%20API%3A*%0A%0A">Improve this Doc</a>
  </span>
  <span class="small pull-right mobile-hide">
    <a href="https://github.com/sakno/dotNext/blob/gh-pages/src/DotNext/VariantType/Variant.cs/#L353">View Source</a>
  </span>
  <a id="DotNext_VariantType_Variant_3_op_Implicit_" data-uid="DotNext.VariantType.Variant`3.op_Implicit*"></a>
  <h4 id="DotNext_VariantType_Variant_3_op_Implicit__0__DotNext_VariantType_Variant__0__1__2_" data-uid="DotNext.VariantType.Variant`3.op_Implicit(`0)~DotNext.VariantType.Variant{`0,`1,`2}">Implicit(T1 to Variant&lt;T1, T2, T3&gt;)</h4>
  <div class="markdown level1 summary"><p>Converts value of type <code data-dev-comment-type="typeparamref" class="typeparamref">T1</code> into variant.</p>
</div>
  <div class="markdown level1 conceptual"></div>
  <h5 class="decalaration">Declaration</h5>
  <div class="codewrapper">
    <pre><code class="lang-csharp hljs">public static implicit operator Variant&lt;T1, T2, T3&gt;(T1 value)</code></pre>
  </div>
  <h5 class="parameters">Parameters</h5>
  <table class="table table-bordered table-striped table-condensed">
    <thead>
      <tr>
        <th>Type</th>
        <th>Name</th>
        <th>Description</th>
      </tr>
    </thead>
    <tbody>
      <tr>
        <td><span class="xref">T1</span></td>
        <td><span class="parametername">value</span></td>
        <td><p>The value to be converted.</p>
</td>
      </tr>
    </tbody>
  </table>
  <h5 class="returns">Returns</h5>
  <table class="table table-bordered table-striped table-condensed">
    <thead>
      <tr>
        <th>Type</th>
        <th>Description</th>
      </tr>
    </thead>
    <tbody>
      <tr>
        <td><a class="xref" href="DotNext.VariantType.Variant-3.html">Variant</a>&lt;T1, T2, T3&gt;</td>
        <td></td>
      </tr>
    </tbody>
  </table>
  <span class="small pull-right mobile-hide">
    <span class="divider">|</span>
    <a href="https://github.com/sakno/dotNext/new/gh-pages/apiSpec/new?filename=DotNext_VariantType_Variant_3_op_Implicit__1__DotNext_VariantType_Variant__0__1__2_.md&amp;value=---%0Auid%3A%20DotNext.VariantType.Variant%603.op_Implicit(%601)~DotNext.VariantType.Variant%7B%600%2C%601%2C%602%7D%0Asummary%3A%20'*You%20can%20override%20summary%20for%20the%20API%20here%20using%20*MARKDOWN*%20syntax'%0A---%0A%0A*Please%20type%20below%20more%20information%20about%20this%20API%3A*%0A%0A">Improve this Doc</a>
  </span>
  <span class="small pull-right mobile-hide">
    <a href="https://github.com/sakno/dotNext/blob/gh-pages/src/DotNext/VariantType/Variant.cs/#L365">View Source</a>
  </span>
  <a id="DotNext_VariantType_Variant_3_op_Implicit_" data-uid="DotNext.VariantType.Variant`3.op_Implicit*"></a>
  <h4 id="DotNext_VariantType_Variant_3_op_Implicit__1__DotNext_VariantType_Variant__0__1__2_" data-uid="DotNext.VariantType.Variant`3.op_Implicit(`1)~DotNext.VariantType.Variant{`0,`1,`2}">Implicit(T2 to Variant&lt;T1, T2, T3&gt;)</h4>
  <div class="markdown level1 summary"><p>Converts value of type <code data-dev-comment-type="typeparamref" class="typeparamref">T2</code> into variant.</p>
</div>
  <div class="markdown level1 conceptual"></div>
  <h5 class="decalaration">Declaration</h5>
  <div class="codewrapper">
    <pre><code class="lang-csharp hljs">public static implicit operator Variant&lt;T1, T2, T3&gt;(T2 value)</code></pre>
  </div>
  <h5 class="parameters">Parameters</h5>
  <table class="table table-bordered table-striped table-condensed">
    <thead>
      <tr>
        <th>Type</th>
        <th>Name</th>
        <th>Description</th>
      </tr>
    </thead>
    <tbody>
      <tr>
        <td><span class="xref">T2</span></td>
        <td><span class="parametername">value</span></td>
        <td><p>The value to be converted.</p>
</td>
      </tr>
    </tbody>
  </table>
  <h5 class="returns">Returns</h5>
  <table class="table table-bordered table-striped table-condensed">
    <thead>
      <tr>
        <th>Type</th>
        <th>Description</th>
      </tr>
    </thead>
    <tbody>
      <tr>
        <td><a class="xref" href="DotNext.VariantType.Variant-3.html">Variant</a>&lt;T1, T2, T3&gt;</td>
        <td></td>
      </tr>
    </tbody>
  </table>
  <span class="small pull-right mobile-hide">
    <span class="divider">|</span>
    <a href="https://github.com/sakno/dotNext/new/gh-pages/apiSpec/new?filename=DotNext_VariantType_Variant_3_op_Implicit__2__DotNext_VariantType_Variant__0__1__2_.md&amp;value=---%0Auid%3A%20DotNext.VariantType.Variant%603.op_Implicit(%602)~DotNext.VariantType.Variant%7B%600%2C%601%2C%602%7D%0Asummary%3A%20'*You%20can%20override%20summary%20for%20the%20API%20here%20using%20*MARKDOWN*%20syntax'%0A---%0A%0A*Please%20type%20below%20more%20information%20about%20this%20API%3A*%0A%0A">Improve this Doc</a>
  </span>
  <span class="small pull-right mobile-hide">
    <a href="https://github.com/sakno/dotNext/blob/gh-pages/src/DotNext/VariantType/Variant.cs/#L377">View Source</a>
  </span>
  <a id="DotNext_VariantType_Variant_3_op_Implicit_" data-uid="DotNext.VariantType.Variant`3.op_Implicit*"></a>
  <h4 id="DotNext_VariantType_Variant_3_op_Implicit__2__DotNext_VariantType_Variant__0__1__2_" data-uid="DotNext.VariantType.Variant`3.op_Implicit(`2)~DotNext.VariantType.Variant{`0,`1,`2}">Implicit(T3 to Variant&lt;T1, T2, T3&gt;)</h4>
  <div class="markdown level1 summary"><p>Converts value of type <code data-dev-comment-type="typeparamref" class="typeparamref">T3</code> into variant.</p>
</div>
  <div class="markdown level1 conceptual"></div>
  <h5 class="decalaration">Declaration</h5>
  <div class="codewrapper">
    <pre><code class="lang-csharp hljs">public static implicit operator Variant&lt;T1, T2, T3&gt;(T3 value)</code></pre>
  </div>
  <h5 class="parameters">Parameters</h5>
  <table class="table table-bordered table-striped table-condensed">
    <thead>
      <tr>
        <th>Type</th>
        <th>Name</th>
        <th>Description</th>
      </tr>
    </thead>
    <tbody>
      <tr>
        <td><span class="xref">T3</span></td>
        <td><span class="parametername">value</span></td>
        <td><p>The value to be converted.</p>
</td>
      </tr>
    </tbody>
  </table>
  <h5 class="returns">Returns</h5>
  <table class="table table-bordered table-striped table-condensed">
    <thead>
      <tr>
        <th>Type</th>
        <th>Description</th>
      </tr>
    </thead>
    <tbody>
      <tr>
        <td><a class="xref" href="DotNext.VariantType.Variant-3.html">Variant</a>&lt;T1, T2, T3&gt;</td>
        <td></td>
      </tr>
    </tbody>
  </table>
  <span class="small pull-right mobile-hide">
    <span class="divider">|</span>
    <a href="https://github.com/sakno/dotNext/new/gh-pages/apiSpec/new?filename=DotNext_VariantType_Variant_3_op_Implicit_DotNext_VariantType_Variant__0__1___DotNext_VariantType_Variant__0__1__2_.md&amp;value=---%0Auid%3A%20DotNext.VariantType.Variant%603.op_Implicit(DotNext.VariantType.Variant%7B%600%2C%601%7D)~DotNext.VariantType.Variant%7B%600%2C%601%2C%602%7D%0Asummary%3A%20'*You%20can%20override%20summary%20for%20the%20API%20here%20using%20*MARKDOWN*%20syntax'%0A---%0A%0A*Please%20type%20below%20more%20information%20about%20this%20API%3A*%0A%0A">Improve this Doc</a>
  </span>
  <span class="small pull-right mobile-hide">
    <a href="https://github.com/sakno/dotNext/blob/gh-pages/src/DotNext/VariantType/Variant.cs/#L390">View Source</a>
  </span>
  <a id="DotNext_VariantType_Variant_3_op_Implicit_" data-uid="DotNext.VariantType.Variant`3.op_Implicit*"></a>
  <h4 id="DotNext_VariantType_Variant_3_op_Implicit_DotNext_VariantType_Variant__0__1___DotNext_VariantType_Variant__0__1__2_" data-uid="DotNext.VariantType.Variant`3.op_Implicit(DotNext.VariantType.Variant{`0,`1})~DotNext.VariantType.Variant{`0,`1,`2}">Implicit(Variant&lt;T1, T2&gt; to Variant&lt;T1, T2, T3&gt;)</h4>
  <div class="markdown level1 summary"><p>Converts variant value of two possible types into variant value
of three possibles types.</p>
</div>
  <div class="markdown level1 conceptual"></div>
  <h5 class="decalaration">Declaration</h5>
  <div class="codewrapper">
    <pre><code class="lang-csharp hljs">public static implicit operator Variant&lt;T1, T2, T3&gt;(Variant&lt;T1, T2&gt; variant)</code></pre>
  </div>
  <h5 class="parameters">Parameters</h5>
  <table class="table table-bordered table-striped table-condensed">
    <thead>
      <tr>
        <th>Type</th>
        <th>Name</th>
        <th>Description</th>
      </tr>
    </thead>
    <tbody>
      <tr>
        <td><a class="xref" href="DotNext.VariantType.Variant-2.html">Variant</a>&lt;T1, T2&gt;</td>
        <td><span class="parametername">variant</span></td>
        <td><p>The variant value to be converted.</p>
</td>
      </tr>
    </tbody>
  </table>
  <h5 class="returns">Returns</h5>
  <table class="table table-bordered table-striped table-condensed">
    <thead>
      <tr>
        <th>Type</th>
        <th>Description</th>
      </tr>
    </thead>
    <tbody>
      <tr>
        <td><a class="xref" href="DotNext.VariantType.Variant-3.html">Variant</a>&lt;T1, T2, T3&gt;</td>
        <td></td>
      </tr>
    </tbody>
  </table>
  <span class="small pull-right mobile-hide">
    <span class="divider">|</span>
    <a href="https://github.com/sakno/dotNext/new/gh-pages/apiSpec/new?filename=DotNext_VariantType_Variant_3_op_Inequality_DotNext_VariantType_Variant__0__1__2__DotNext_VariantType_Variant__0__1__2__.md&amp;value=---%0Auid%3A%20DotNext.VariantType.Variant%603.op_Inequality(DotNext.VariantType.Variant%7B%600%2C%601%2C%602%7D%2CDotNext.VariantType.Variant%7B%600%2C%601%2C%602%7D)%0Asummary%3A%20'*You%20can%20override%20summary%20for%20the%20API%20here%20using%20*MARKDOWN*%20syntax'%0A---%0A%0A*Please%20type%20below%20more%20information%20about%20this%20API%3A*%0A%0A">Improve this Doc</a>
  </span>
  <span class="small pull-right mobile-hide">
    <a href="https://github.com/sakno/dotNext/blob/gh-pages/src/DotNext/VariantType/Variant.cs/#L347">View Source</a>
  </span>
  <a id="DotNext_VariantType_Variant_3_op_Inequality_" data-uid="DotNext.VariantType.Variant`3.op_Inequality*"></a>
  <h4 id="DotNext_VariantType_Variant_3_op_Inequality_DotNext_VariantType_Variant__0__1__2__DotNext_VariantType_Variant__0__1__2__" data-uid="DotNext.VariantType.Variant`3.op_Inequality(DotNext.VariantType.Variant{`0,`1,`2},DotNext.VariantType.Variant{`0,`1,`2})">Inequality(Variant&lt;T1, T2, T3&gt;, Variant&lt;T1, T2, T3&gt;)</h4>
  <div class="markdown level1 summary"><p>Determines whether the two variant values are not equal.</p>
</div>
  <div class="markdown level1 conceptual"></div>
  <h5 class="decalaration">Declaration</h5>
  <div class="codewrapper">
    <pre><code class="lang-csharp hljs">public static bool operator !=(Variant&lt;T1, T2, T3&gt; first, Variant&lt;T1, T2, T3&gt; second)</code></pre>
  </div>
  <h5 class="parameters">Parameters</h5>
  <table class="table table-bordered table-striped table-condensed">
    <thead>
      <tr>
        <th>Type</th>
        <th>Name</th>
        <th>Description</th>
      </tr>
    </thead>
    <tbody>
      <tr>
        <td><a class="xref" href="DotNext.VariantType.Variant-3.html">Variant</a>&lt;T1, T2, T3&gt;</td>
        <td><span class="parametername">first</span></td>
        <td><p>The first value to compare.</p>
</td>
      </tr>
      <tr>
        <td><a class="xref" href="DotNext.VariantType.Variant-3.html">Variant</a>&lt;T1, T2, T3&gt;</td>
        <td><span class="parametername">second</span></td>
        <td><p>The second value to compare.</p>
</td>
      </tr>
    </tbody>
  </table>
  <h5 class="returns">Returns</h5>
  <table class="table table-bordered table-striped table-condensed">
    <thead>
      <tr>
        <th>Type</th>
        <th>Description</th>
      </tr>
    </thead>
    <tbody>
      <tr>
        <td><a class="xref" href="https://docs.microsoft.com/dotnet/api/system.boolean">Boolean</a></td>
        <td><p><span class="xref">true</span>, if variant values are not equal; otherwise, <span class="xref">false</span>.</p>
</td>
      </tr>
    </tbody>
  </table>
  <h5 id="DotNext_VariantType_Variant_3_op_Inequality_DotNext_VariantType_Variant__0__1__2__DotNext_VariantType_Variant__0__1__2___remarks">Remarks</h5>
  <div class="markdown level1 remarks"><p>This operator uses <a class="xref" href="https://docs.microsoft.com/dotnet/api/system.object.equals#System_Object_Equals_System_Object_System_Object_">Equals(Object, Object)</a>
to compare stored values.</p>
</div>
  <span class="small pull-right mobile-hide">
    <span class="divider">|</span>
    <a href="https://github.com/sakno/dotNext/new/gh-pages/apiSpec/new?filename=DotNext_VariantType_Variant_3_op_True_DotNext_VariantType_Variant__0__1__2__.md&amp;value=---%0Auid%3A%20DotNext.VariantType.Variant%603.op_True(DotNext.VariantType.Variant%7B%600%2C%601%2C%602%7D)%0Asummary%3A%20'*You%20can%20override%20summary%20for%20the%20API%20here%20using%20*MARKDOWN*%20syntax'%0A---%0A%0A*Please%20type%20below%20more%20information%20about%20this%20API%3A*%0A%0A">Improve this Doc</a>
  </span>
  <span class="small pull-right mobile-hide">
    <a href="https://github.com/sakno/dotNext/blob/gh-pages/src/DotNext/VariantType/Variant.cs/#L396">View Source</a>
  </span>
  <a id="DotNext_VariantType_Variant_3_op_True_" data-uid="DotNext.VariantType.Variant`3.op_True*"></a>
  <h4 id="DotNext_VariantType_Variant_3_op_True_DotNext_VariantType_Variant__0__1__2__" data-uid="DotNext.VariantType.Variant`3.op_True(DotNext.VariantType.Variant{`0,`1,`2})">True(Variant&lt;T1, T2, T3&gt;)</h4>
  <div class="markdown level1 summary"><p>Indicates that variant value is non-<span class="xref">null</span> value.</p>
</div>
  <div class="markdown level1 conceptual"></div>
  <h5 class="decalaration">Declaration</h5>
  <div class="codewrapper">
    <pre><code class="lang-csharp hljs">public static bool operator true (Variant&lt;T1, T2, T3&gt; variant)</code></pre>
  </div>
  <h5 class="parameters">Parameters</h5>
  <table class="table table-bordered table-striped table-condensed">
    <thead>
      <tr>
        <th>Type</th>
        <th>Name</th>
        <th>Description</th>
      </tr>
    </thead>
    <tbody>
      <tr>
        <td><a class="xref" href="DotNext.VariantType.Variant-3.html">Variant</a>&lt;T1, T2, T3&gt;</td>
        <td><span class="parametername">variant</span></td>
        <td></td>
      </tr>
    </tbody>
  </table>
  <h5 class="returns">Returns</h5>
  <table class="table table-bordered table-striped table-condensed">
    <thead>
      <tr>
        <th>Type</th>
        <th>Description</th>
      </tr>
    </thead>
    <tbody>
      <tr>
        <td><a class="xref" href="https://docs.microsoft.com/dotnet/api/system.boolean">Boolean</a></td>
        <td></td>
      </tr>
    </tbody>
  </table>
  <h3 id="eii">Explicit Interface Implementations
  </h3>
  <span class="small pull-right mobile-hide">
    <span class="divider">|</span>
    <a href="https://github.com/sakno/dotNext/new/gh-pages/apiSpec/new?filename=DotNext_VariantType_Variant_3_DotNext_VariantType_IVariant_Value.md&amp;value=---%0Auid%3A%20DotNext.VariantType.Variant%603.DotNext%23VariantType%23IVariant%23Value%0Asummary%3A%20'*You%20can%20override%20summary%20for%20the%20API%20here%20using%20*MARKDOWN*%20syntax'%0A---%0A%0A*Please%20type%20below%20more%20information%20about%20this%20API%3A*%0A%0A">Improve this Doc</a>
  </span>
  <span class="small pull-right mobile-hide">
    <a href="https://github.com/sakno/dotNext/blob/gh-pages/src/DotNext/VariantType/Variant.cs/#L305">View Source</a>
  </span>
  <a id="DotNext_VariantType_Variant_3_DotNext_VariantType_IVariant_Value_" data-uid="DotNext.VariantType.Variant`3.DotNext#VariantType#IVariant#Value*"></a>
  <h4 id="DotNext_VariantType_Variant_3_DotNext_VariantType_IVariant_Value" data-uid="DotNext.VariantType.Variant`3.DotNext#VariantType#IVariant#Value">IVariant.Value</h4>
  <div class="markdown level1 summary"></div>
  <div class="markdown level1 conceptual"></div>
  <h5 class="decalaration">Declaration</h5>
  <div class="codewrapper">
    <pre><code class="lang-csharp hljs">object IVariant.Value { get; }</code></pre>
  </div>
  <h5 class="returns">Returns</h5>
  <table class="table table-bordered table-striped table-condensed">
    <thead>
      <tr>
        <th>Type</th>
        <th>Description</th>
      </tr>
    </thead>
    <tbody>
      <tr>
        <td><a class="xref" href="https://docs.microsoft.com/dotnet/api/system.object">Object</a></td>
        <td></td>
      </tr>
    </tbody>
  </table>
  <span class="small pull-right mobile-hide">
    <span class="divider">|</span>
    <a href="https://github.com/sakno/dotNext/new/gh-pages/apiSpec/new?filename=DotNext_VariantType_Variant_3_System_Dynamic_IDynamicMetaObjectProvider_GetMetaObject_System_Linq_Expressions_Expression_.md&amp;value=---%0Auid%3A%20DotNext.VariantType.Variant%603.System%23Dynamic%23IDynamicMetaObjectProvider%23GetMetaObject(System.Linq.Expressions.Expression)%0Asummary%3A%20'*You%20can%20override%20summary%20for%20the%20API%20here%20using%20*MARKDOWN*%20syntax'%0A---%0A%0A*Please%20type%20below%20more%20information%20about%20this%20API%3A*%0A%0A">Improve this Doc</a>
  </span>
  <span class="small pull-right mobile-hide">
    <a href="https://github.com/sakno/dotNext/blob/gh-pages/src/DotNext/VariantType/Variant.cs/#L427">View Source</a>
  </span>
  <a id="DotNext_VariantType_Variant_3_System_Dynamic_IDynamicMetaObjectProvider_GetMetaObject_" data-uid="DotNext.VariantType.Variant`3.System#Dynamic#IDynamicMetaObjectProvider#GetMetaObject*"></a>
  <h4 id="DotNext_VariantType_Variant_3_System_Dynamic_IDynamicMetaObjectProvider_GetMetaObject_System_Linq_Expressions_Expression_" data-uid="DotNext.VariantType.Variant`3.System#Dynamic#IDynamicMetaObjectProvider#GetMetaObject(System.Linq.Expressions.Expression)">IDynamicMetaObjectProvider.GetMetaObject(Expression)</h4>
  <div class="markdown level1 summary"></div>
  <div class="markdown level1 conceptual"></div>
  <h5 class="decalaration">Declaration</h5>
  <div class="codewrapper">
    <pre><code class="lang-csharp hljs">DynamicMetaObject IDynamicMetaObjectProvider.GetMetaObject(Expression parameter)</code></pre>
  </div>
  <h5 class="parameters">Parameters</h5>
  <table class="table table-bordered table-striped table-condensed">
    <thead>
      <tr>
        <th>Type</th>
        <th>Name</th>
        <th>Description</th>
      </tr>
    </thead>
    <tbody>
      <tr>
        <td><a class="xref" href="https://docs.microsoft.com/dotnet/api/system.linq.expressions.expression">Expression</a></td>
        <td><span class="parametername">parameter</span></td>
        <td></td>
      </tr>
    </tbody>
  </table>
  <h5 class="returns">Returns</h5>
  <table class="table table-bordered table-striped table-condensed">
    <thead>
      <tr>
        <th>Type</th>
        <th>Description</th>
      </tr>
    </thead>
    <tbody>
      <tr>
        <td><a class="xref" href="https://docs.microsoft.com/dotnet/api/system.dynamic.dynamicmetaobject">DynamicMetaObject</a></td>
        <td></td>
      </tr>
    </tbody>
  </table>
  <span class="small pull-right mobile-hide">
    <span class="divider">|</span>
    <a href="https://github.com/sakno/dotNext/new/gh-pages/apiSpec/new?filename=DotNext_VariantType_Variant_3_System_IEquatable_DotNext_VariantType_Variant_T1_T2_T3___Equals_DotNext_VariantType_Variant__0__1__2__.md&amp;value=---%0Auid%3A%20DotNext.VariantType.Variant%603.System%23IEquatable%7BDotNext%23VariantType%23Variant%7BT1%2CT2%2CT3%7D%7D%23Equals(DotNext.VariantType.Variant%7B%600%2C%601%2C%602%7D)%0Asummary%3A%20'*You%20can%20override%20summary%20for%20the%20API%20here%20using%20*MARKDOWN*%20syntax'%0A---%0A%0A*Please%20type%20below%20more%20information%20about%20this%20API%3A*%0A%0A">Improve this Doc</a>
  </span>
  <span class="small pull-right mobile-hide">
    <a href="https://github.com/sakno/dotNext/blob/gh-pages/src/DotNext/VariantType/Variant.cs/#L323">View Source</a>
  </span>
  <a id="DotNext_VariantType_Variant_3_System_IEquatable_DotNext_VariantType_Variant_T1_T2_T3___Equals_" data-uid="DotNext.VariantType.Variant`3.System#IEquatable{DotNext#VariantType#Variant{T1,T2,T3}}#Equals*"></a>
  <h4 id="DotNext_VariantType_Variant_3_System_IEquatable_DotNext_VariantType_Variant_T1_T2_T3___Equals_DotNext_VariantType_Variant__0__1__2__" data-uid="DotNext.VariantType.Variant`3.System#IEquatable{DotNext#VariantType#Variant{T1,T2,T3}}#Equals(DotNext.VariantType.Variant{`0,`1,`2})">IEquatable&lt;Variant&lt;T1, T2, T3&gt;&gt;.Equals(Variant&lt;T1, T2, T3&gt;)</h4>
  <div class="markdown level1 summary"></div>
  <div class="markdown level1 conceptual"></div>
  <h5 class="decalaration">Declaration</h5>
  <div class="codewrapper">
    <pre><code class="lang-csharp hljs">bool IEquatable&lt;Variant&lt;T1, T2, T3&gt;&gt;.Equals(Variant&lt;T1, T2, T3&gt; other)</code></pre>
  </div>
  <h5 class="parameters">Parameters</h5>
  <table class="table table-bordered table-striped table-condensed">
    <thead>
      <tr>
        <th>Type</th>
        <th>Name</th>
        <th>Description</th>
      </tr>
    </thead>
    <tbody>
      <tr>
        <td><a class="xref" href="DotNext.VariantType.Variant-3.html">Variant</a>&lt;T1, T2, T3&gt;</td>
        <td><span class="parametername">other</span></td>
        <td></td>
      </tr>
    </tbody>
  </table>
  <h5 class="returns">Returns</h5>
  <table class="table table-bordered table-striped table-condensed">
    <thead>
      <tr>
        <th>Type</th>
        <th>Description</th>
      </tr>
    </thead>
    <tbody>
      <tr>
        <td><a class="xref" href="https://docs.microsoft.com/dotnet/api/system.boolean">Boolean</a></td>
        <td></td>
      </tr>
    </tbody>
  </table>
  <h3 id="implements">Implements</h3>
  <div>
      <a class="xref" href="DotNext.VariantType.IVariant.html">IVariant</a>
  </div>
  <div>
      <a class="xref" href="https://docs.microsoft.com/dotnet/api/system.dynamic.idynamicmetaobjectprovider">System.Dynamic.IDynamicMetaObjectProvider</a>
  </div>
  <div>
      <a class="xref" href="https://docs.microsoft.com/dotnet/api/system.iequatable-1">System.IEquatable&lt;T&gt;</a>
  </div>
  <h3 id="extensionmethods">Extension Methods</h3>
  <div>
      <a class="xref" href="DotNext.ValueTypeExtensions.html#DotNext_ValueTypeExtensions_IsOneOf__1___0_System_Collections_Generic_IEnumerable___0__">ValueTypeExtensions.IsOneOf&lt;T&gt;(T, IEnumerable&lt;T&gt;)</a>
  </div>
  <div>
      <a class="xref" href="DotNext.ValueTypeExtensions.html#DotNext_ValueTypeExtensions_IsOneOf__1___0___0___">ValueTypeExtensions.IsOneOf&lt;T&gt;(T, T[])</a>
  </div>
  <div>
      <a class="xref" href="DotNext.Linq.Expressions.ExpressionBuilder.html#DotNext_Linq_Expressions_ExpressionBuilder_Const__1___0_">ExpressionBuilder.Const&lt;T&gt;(T)</a>
  </div>
</article>
          </div>
          
          <div class="hidden-sm col-md-2" role="complementary">
            <div class="sideaffix">
              <div class="contribution">
                <ul class="nav">
                  <li>
                    <a href="https://github.com/sakno/dotNext/new/gh-pages/apiSpec/new?filename=DotNext_VariantType_Variant_3.md&amp;value=---%0Auid%3A%20DotNext.VariantType.Variant%603%0Asummary%3A%20'*You%20can%20override%20summary%20for%20the%20API%20here%20using%20*MARKDOWN*%20syntax'%0A---%0A%0A*Please%20type%20below%20more%20information%20about%20this%20API%3A*%0A%0A" class="contribution-link">Improve this Doc</a>
                  </li>
                  <li>
                    <a href="https://github.com/sakno/dotNext/blob/gh-pages/src/DotNext/VariantType/Variant.cs/#L245" class="contribution-link">View Source</a>
                  </li>
                </ul>
              </div>
              <nav class="bs-docs-sidebar hidden-print hidden-xs hidden-sm affix" id="affix">
              <!-- <p><a class="back-to-top" href="#top">Back to top</a><p> -->
              </nav>
            </div>
          </div>
        </div>
      </div>
      
      <footer>
        <div class="grad-bottom"></div>
        <div class="footer">
          <div class="container">
            <span class="pull-right">
              <a href="#top">Back to top</a>
            </span>
            
            <span>Generated by <strong>DocFX</strong></span>
          </div>
        </div>
      </footer>
    </div>
    
    <script type="text/javascript" src="../styles/docfx.vendor.js"></script>
    <script type="text/javascript" src="../styles/docfx.js"></script>
    <script type="text/javascript" src="../styles/main.js"></script>
  </body>
</html>
<|MERGE_RESOLUTION|>--- conflicted
+++ resolved
@@ -1,15 +1,14 @@
-﻿<!DOCTYPE html>
-<!--[if IE]><![endif]-->
-<html>
+﻿<!DOCTYPE html>
+<!--[if IE]><![endif]-->
+<html>
   
   <head>
     <meta charset="utf-8">
     <meta http-equiv="X-UA-Compatible" content="IE=edge,chrome=1">
-    <title>Struct Variant&lt;T1, T2, T3&gt;
+    <title>Struct Variant&lt;T1, T2, T3&gt;
    | .NEXT </title>
     <meta name="viewport" content="width=device-width">
-    <meta name="title" content="Struct Variant&lt;T1, T2, T3&gt;
-<<<<<<< HEAD
+    <meta name="title" content="Struct Variant&lt;T1, T2, T3&gt;
    | .NEXT ">
     <meta name="generator" content="docfx 2.50.0.0">
     
@@ -23,1292 +22,1281 @@
     
     
     
-=======
-   | .NEXT ">
-    <meta name="generator" content="docfx 2.49.0.0">
-    
-    <link rel="shortcut icon" href="../fav.ico">
-    <link rel="stylesheet" href="../styles/docfx.vendor.css">
-    <link rel="stylesheet" href="../styles/docfx.css">
-    <link rel="stylesheet" href="../styles/main.css">
-    <link href="https://fonts.googleapis.com/css?family=Open+Sans" rel="stylesheet">
-    <meta property="docfx:navrel" content="../toc.html">
-    <meta property="docfx:tocrel" content="toc.html">
-    
-    
-    
->>>>>>> ceac8404
-  </head>  <body data-spy="scroll" data-target="#affix" data-offset="120">
-    <div id="wrapper">
-      <header>
-        
-        <nav id="autocollapse" class="navbar navbar-inverse ng-scope" role="navigation">
-          <div class="container">
-            <div class="navbar-header">
-              <button type="button" class="navbar-toggle" data-toggle="collapse" data-target="#navbar">
-                <span class="sr-only">Toggle navigation</span>
-                <span class="icon-bar"></span>
-                <span class="icon-bar"></span>
-                <span class="icon-bar"></span>
-              </button>
-              
-              <a class="navbar-brand" href="../index.html">
-                <img id="logo" class="svg" src="../doc_logo.png" alt="">
-              </a>
-            </div>
-            <div class="collapse navbar-collapse" id="navbar">
-              <form class="navbar-form navbar-right" role="search" id="search">
-                <div class="form-group">
-                  <input type="text" class="form-control" id="search-query" placeholder="Search" autocomplete="off">
-                </div>
-              </form>
-            </div>
-          </div>
-        </nav>
-        
-        <div class="subnav navbar navbar-default">
-          <div class="container hide-when-search" id="breadcrumb">
-            <ul class="breadcrumb">
-              <li></li>
-            </ul>
-          </div>
-        </div>
-      </header>
-      <div role="main" class="container body-content hide-when-search">
-        
-        <div class="sidenav hide-when-search">
-          <a class="btn toc-toggle collapse" data-toggle="collapse" href="#sidetoggle" aria-expanded="false" aria-controls="sidetoggle">Show / Hide Table of Contents</a>
-          <div class="sidetoggle collapse" id="sidetoggle">
-            <div id="sidetoc"></div>
-          </div>
-        </div>
-        <div class="article row grid-right">
-          <div class="col-md-10">
-            <article class="content wrap" id="_content" data-uid="DotNext.VariantType.Variant`3">
-  
-  
-  <h1 id="DotNext_VariantType_Variant_3" data-uid="DotNext.VariantType.Variant`3" class="text-break">Struct Variant&lt;T1, T2, T3&gt;
-  </h1>
+  </head>  <body data-spy="scroll" data-target="#affix" data-offset="120">
+    <div id="wrapper">
+      <header>
+        
+        <nav id="autocollapse" class="navbar navbar-inverse ng-scope" role="navigation">
+          <div class="container">
+            <div class="navbar-header">
+              <button type="button" class="navbar-toggle" data-toggle="collapse" data-target="#navbar">
+                <span class="sr-only">Toggle navigation</span>
+                <span class="icon-bar"></span>
+                <span class="icon-bar"></span>
+                <span class="icon-bar"></span>
+              </button>
+              
+              <a class="navbar-brand" href="../index.html">
+                <img id="logo" class="svg" src="../doc_logo.png" alt="">
+              </a>
+            </div>
+            <div class="collapse navbar-collapse" id="navbar">
+              <form class="navbar-form navbar-right" role="search" id="search">
+                <div class="form-group">
+                  <input type="text" class="form-control" id="search-query" placeholder="Search" autocomplete="off">
+                </div>
+              </form>
+            </div>
+          </div>
+        </nav>
+        
+        <div class="subnav navbar navbar-default">
+          <div class="container hide-when-search" id="breadcrumb">
+            <ul class="breadcrumb">
+              <li></li>
+            </ul>
+          </div>
+        </div>
+      </header>
+      <div role="main" class="container body-content hide-when-search">
+        
+        <div class="sidenav hide-when-search">
+          <a class="btn toc-toggle collapse" data-toggle="collapse" href="#sidetoggle" aria-expanded="false" aria-controls="sidetoggle">Show / Hide Table of Contents</a>
+          <div class="sidetoggle collapse" id="sidetoggle">
+            <div id="sidetoc"></div>
+          </div>
+        </div>
+        <div class="article row grid-right">
+          <div class="col-md-10">
+            <article class="content wrap" id="_content" data-uid="DotNext.VariantType.Variant`3">
+  
+  
+  <h1 id="DotNext_VariantType_Variant_3" data-uid="DotNext.VariantType.Variant`3" class="text-break">Struct Variant&lt;T1, T2, T3&gt;
+  </h1>
   <div class="markdown level0 summary"><p>Represents value that can be one of three possible types.</p>
-</div>
-  <div class="markdown level0 conceptual"></div>
-  <div classs="implements">
-    <h5>Implements</h5>
-    <div><a class="xref" href="DotNext.VariantType.IVariant.html">IVariant</a></div>
-    <div><a class="xref" href="https://docs.microsoft.com/dotnet/api/system.dynamic.idynamicmetaobjectprovider">IDynamicMetaObjectProvider</a></div>
-    <div><a class="xref" href="https://docs.microsoft.com/dotnet/api/system.iequatable-1">IEquatable</a>&lt;<a class="xref" href="DotNext.VariantType.Variant-3.html">Variant</a>&lt;T1, T2, T3&gt;&gt;</div>
-  </div>
-  <div class="inheritedMembers">
-    <h5>Inherited Members</h5>
-    <div>
-      <a class="xref" href="https://docs.microsoft.com/dotnet/api/system.object.equals#System_Object_Equals_System_Object_System_Object_">Object.Equals(Object, Object)</a>
-    </div>
-    <div>
-      <a class="xref" href="https://docs.microsoft.com/dotnet/api/system.object.gettype#System_Object_GetType">Object.GetType()</a>
-    </div>
-    <div>
-      <a class="xref" href="https://docs.microsoft.com/dotnet/api/system.object.referenceequals#System_Object_ReferenceEquals_System_Object_System_Object_">Object.ReferenceEquals(Object, Object)</a>
-    </div>
-  </div>
-  <h6><strong>Namespace</strong>: <a class="xref" href="DotNext.VariantType.html">DotNext.VariantType</a></h6>
-  <h6><strong>Assembly</strong>: DotNext.dll</h6>
-  <h5 id="DotNext_VariantType_Variant_3_syntax">Syntax</h5>
-  <div class="codewrapper">
-    <pre><code class="lang-csharp hljs">public struct Variant&lt;T1, T2, T3&gt; : IVariant, IDynamicMetaObjectProvider, IEquatable&lt;Variant&lt;T1, T2, T3&gt;&gt; where T1 : class where T2 : class where T3 : class</code></pre>
-  </div>
-  <h5 class="typeParameters">Type Parameters</h5>
-  <table class="table table-bordered table-striped table-condensed">
-    <thead>
-      <tr>
-        <th>Name</th>
-        <th>Description</th>
-      </tr>
-    </thead>
-    <tbody>
-      <tr>
-        <td><span class="parametername">T1</span></td>
+</div>
+  <div class="markdown level0 conceptual"></div>
+  <div classs="implements">
+    <h5>Implements</h5>
+    <div><a class="xref" href="DotNext.VariantType.IVariant.html">IVariant</a></div>
+    <div><a class="xref" href="https://docs.microsoft.com/dotnet/api/system.dynamic.idynamicmetaobjectprovider">IDynamicMetaObjectProvider</a></div>
+    <div><a class="xref" href="https://docs.microsoft.com/dotnet/api/system.iequatable-1">IEquatable</a>&lt;<a class="xref" href="DotNext.VariantType.Variant-3.html">Variant</a>&lt;T1, T2, T3&gt;&gt;</div>
+  </div>
+  <div class="inheritedMembers">
+    <h5>Inherited Members</h5>
+    <div>
+      <a class="xref" href="https://docs.microsoft.com/dotnet/api/system.object.equals#System_Object_Equals_System_Object_System_Object_">Object.Equals(Object, Object)</a>
+    </div>
+    <div>
+      <a class="xref" href="https://docs.microsoft.com/dotnet/api/system.object.gettype#System_Object_GetType">Object.GetType()</a>
+    </div>
+    <div>
+      <a class="xref" href="https://docs.microsoft.com/dotnet/api/system.object.referenceequals#System_Object_ReferenceEquals_System_Object_System_Object_">Object.ReferenceEquals(Object, Object)</a>
+    </div>
+  </div>
+  <h6><strong>Namespace</strong>: <a class="xref" href="DotNext.VariantType.html">DotNext.VariantType</a></h6>
+  <h6><strong>Assembly</strong>: DotNext.dll</h6>
+  <h5 id="DotNext_VariantType_Variant_3_syntax">Syntax</h5>
+  <div class="codewrapper">
+    <pre><code class="lang-csharp hljs">public struct Variant&lt;T1, T2, T3&gt; : IVariant, IDynamicMetaObjectProvider, IEquatable&lt;Variant&lt;T1, T2, T3&gt;&gt; where T1 : class where T2 : class where T3 : class</code></pre>
+  </div>
+  <h5 class="typeParameters">Type Parameters</h5>
+  <table class="table table-bordered table-striped table-condensed">
+    <thead>
+      <tr>
+        <th>Name</th>
+        <th>Description</th>
+      </tr>
+    </thead>
+    <tbody>
+      <tr>
+        <td><span class="parametername">T1</span></td>
         <td><p>First possible type.</p>
-</td>
-      </tr>
-      <tr>
-        <td><span class="parametername">T2</span></td>
+</td>
+      </tr>
+      <tr>
+        <td><span class="parametername">T2</span></td>
         <td><p>Second possible type.</p>
-</td>
-      </tr>
-      <tr>
-        <td><span class="parametername">T3</span></td>
+</td>
+      </tr>
+      <tr>
+        <td><span class="parametername">T3</span></td>
         <td><p>Third possible type.</p>
-</td>
-      </tr>
-    </tbody>
-  </table>
-  <h5 id="DotNext_VariantType_Variant_3_remarks"><strong>Remarks</strong></h5>
+</td>
+      </tr>
+    </tbody>
+  </table>
+  <h5 id="DotNext_VariantType_Variant_3_remarks"><strong>Remarks</strong></h5>
   <div class="markdown level0 remarks"><p>Variant data type is fully compatible with <span class="xref">langword_csharp_dynamic</span>
 keyword and late binding.</p>
-</div>
-  <h3 id="constructors">Constructors
-  </h3>
-  <span class="small pull-right mobile-hide">
-    <span class="divider">|</span>
-    <a href="https://github.com/sakno/dotNext/new/gh-pages/apiSpec/new?filename=DotNext_VariantType_Variant_3__ctor__0_.md&amp;value=---%0Auid%3A%20DotNext.VariantType.Variant%603.%23ctor(%600)%0Asummary%3A%20'*You%20can%20override%20summary%20for%20the%20API%20here%20using%20*MARKDOWN*%20syntax'%0A---%0A%0A*Please%20type%20below%20more%20information%20about%20this%20API%3A*%0A%0A">Improve this Doc</a>
-  </span>
-  <span class="small pull-right mobile-hide">
-    <a href="https://github.com/sakno/dotNext/blob/gh-pages/src/DotNext/VariantType/Variant.cs/#L259">View Source</a>
-  </span>
-  <a id="DotNext_VariantType_Variant_3__ctor_" data-uid="DotNext.VariantType.Variant`3.#ctor*"></a>
-  <h4 id="DotNext_VariantType_Variant_3__ctor__0_" data-uid="DotNext.VariantType.Variant`3.#ctor(`0)">Variant(T1)</h4>
+</div>
+  <h3 id="constructors">Constructors
+  </h3>
+  <span class="small pull-right mobile-hide">
+    <span class="divider">|</span>
+    <a href="https://github.com/sakno/DotNext/new/gh-pages/apiSpec/new?filename=DotNext_VariantType_Variant_3__ctor__0_.md&amp;value=---%0Auid%3A%20DotNext.VariantType.Variant%603.%23ctor(%600)%0Asummary%3A%20'*You%20can%20override%20summary%20for%20the%20API%20here%20using%20*MARKDOWN*%20syntax'%0A---%0A%0A*Please%20type%20below%20more%20information%20about%20this%20API%3A*%0A%0A">Improve this Doc</a>
+  </span>
+  <span class="small pull-right mobile-hide">
+    <a href="https://github.com/sakno/DotNext/blob/gh-pages/src/DotNext/VariantType/Variant.cs/#L259">View Source</a>
+  </span>
+  <a id="DotNext_VariantType_Variant_3__ctor_" data-uid="DotNext.VariantType.Variant`3.#ctor*"></a>
+  <h4 id="DotNext_VariantType_Variant_3__ctor__0_" data-uid="DotNext.VariantType.Variant`3.#ctor(`0)">Variant(T1)</h4>
   <div class="markdown level1 summary"><p>Creates a new variant value from value of type <code data-dev-comment-type="typeparamref" class="typeparamref">T1</code>.</p>
-</div>
-  <div class="markdown level1 conceptual"></div>
-  <h5 class="decalaration">Declaration</h5>
-  <div class="codewrapper">
-    <pre><code class="lang-csharp hljs">public Variant(T1 value)</code></pre>
-  </div>
-  <h5 class="parameters">Parameters</h5>
-  <table class="table table-bordered table-striped table-condensed">
-    <thead>
-      <tr>
-        <th>Type</th>
-        <th>Name</th>
-        <th>Description</th>
-      </tr>
-    </thead>
-    <tbody>
-      <tr>
-        <td><span class="xref">T1</span></td>
-        <td><span class="parametername">value</span></td>
+</div>
+  <div class="markdown level1 conceptual"></div>
+  <h5 class="decalaration">Declaration</h5>
+  <div class="codewrapper">
+    <pre><code class="lang-csharp hljs">public Variant(T1 value)</code></pre>
+  </div>
+  <h5 class="parameters">Parameters</h5>
+  <table class="table table-bordered table-striped table-condensed">
+    <thead>
+      <tr>
+        <th>Type</th>
+        <th>Name</th>
+        <th>Description</th>
+      </tr>
+    </thead>
+    <tbody>
+      <tr>
+        <td><span class="xref">T1</span></td>
+        <td><span class="parametername">value</span></td>
         <td><p>The value to be placed into variant container.</p>
-</td>
-      </tr>
-    </tbody>
-  </table>
-  <span class="small pull-right mobile-hide">
-    <span class="divider">|</span>
-    <a href="https://github.com/sakno/dotNext/new/gh-pages/apiSpec/new?filename=DotNext_VariantType_Variant_3__ctor__1_.md&amp;value=---%0Auid%3A%20DotNext.VariantType.Variant%603.%23ctor(%601)%0Asummary%3A%20'*You%20can%20override%20summary%20for%20the%20API%20here%20using%20*MARKDOWN*%20syntax'%0A---%0A%0A*Please%20type%20below%20more%20information%20about%20this%20API%3A*%0A%0A">Improve this Doc</a>
-  </span>
-  <span class="small pull-right mobile-hide">
-    <a href="https://github.com/sakno/dotNext/blob/gh-pages/src/DotNext/VariantType/Variant.cs/#L265">View Source</a>
-  </span>
-  <a id="DotNext_VariantType_Variant_3__ctor_" data-uid="DotNext.VariantType.Variant`3.#ctor*"></a>
-  <h4 id="DotNext_VariantType_Variant_3__ctor__1_" data-uid="DotNext.VariantType.Variant`3.#ctor(`1)">Variant(T2)</h4>
+</td>
+      </tr>
+    </tbody>
+  </table>
+  <span class="small pull-right mobile-hide">
+    <span class="divider">|</span>
+    <a href="https://github.com/sakno/DotNext/new/gh-pages/apiSpec/new?filename=DotNext_VariantType_Variant_3__ctor__1_.md&amp;value=---%0Auid%3A%20DotNext.VariantType.Variant%603.%23ctor(%601)%0Asummary%3A%20'*You%20can%20override%20summary%20for%20the%20API%20here%20using%20*MARKDOWN*%20syntax'%0A---%0A%0A*Please%20type%20below%20more%20information%20about%20this%20API%3A*%0A%0A">Improve this Doc</a>
+  </span>
+  <span class="small pull-right mobile-hide">
+    <a href="https://github.com/sakno/DotNext/blob/gh-pages/src/DotNext/VariantType/Variant.cs/#L265">View Source</a>
+  </span>
+  <a id="DotNext_VariantType_Variant_3__ctor_" data-uid="DotNext.VariantType.Variant`3.#ctor*"></a>
+  <h4 id="DotNext_VariantType_Variant_3__ctor__1_" data-uid="DotNext.VariantType.Variant`3.#ctor(`1)">Variant(T2)</h4>
   <div class="markdown level1 summary"><p>Creates a new variant value from value of type <code data-dev-comment-type="typeparamref" class="typeparamref">T2</code>.</p>
-</div>
-  <div class="markdown level1 conceptual"></div>
-  <h5 class="decalaration">Declaration</h5>
-  <div class="codewrapper">
-    <pre><code class="lang-csharp hljs">public Variant(T2 value)</code></pre>
-  </div>
-  <h5 class="parameters">Parameters</h5>
-  <table class="table table-bordered table-striped table-condensed">
-    <thead>
-      <tr>
-        <th>Type</th>
-        <th>Name</th>
-        <th>Description</th>
-      </tr>
-    </thead>
-    <tbody>
-      <tr>
-        <td><span class="xref">T2</span></td>
-        <td><span class="parametername">value</span></td>
+</div>
+  <div class="markdown level1 conceptual"></div>
+  <h5 class="decalaration">Declaration</h5>
+  <div class="codewrapper">
+    <pre><code class="lang-csharp hljs">public Variant(T2 value)</code></pre>
+  </div>
+  <h5 class="parameters">Parameters</h5>
+  <table class="table table-bordered table-striped table-condensed">
+    <thead>
+      <tr>
+        <th>Type</th>
+        <th>Name</th>
+        <th>Description</th>
+      </tr>
+    </thead>
+    <tbody>
+      <tr>
+        <td><span class="xref">T2</span></td>
+        <td><span class="parametername">value</span></td>
         <td><p>The value to be placed into variant container.</p>
-</td>
-      </tr>
-    </tbody>
-  </table>
-  <span class="small pull-right mobile-hide">
-    <span class="divider">|</span>
-    <a href="https://github.com/sakno/dotNext/new/gh-pages/apiSpec/new?filename=DotNext_VariantType_Variant_3__ctor__2_.md&amp;value=---%0Auid%3A%20DotNext.VariantType.Variant%603.%23ctor(%602)%0Asummary%3A%20'*You%20can%20override%20summary%20for%20the%20API%20here%20using%20*MARKDOWN*%20syntax'%0A---%0A%0A*Please%20type%20below%20more%20information%20about%20this%20API%3A*%0A%0A">Improve this Doc</a>
-  </span>
-  <span class="small pull-right mobile-hide">
-    <a href="https://github.com/sakno/dotNext/blob/gh-pages/src/DotNext/VariantType/Variant.cs/#L271">View Source</a>
-  </span>
-  <a id="DotNext_VariantType_Variant_3__ctor_" data-uid="DotNext.VariantType.Variant`3.#ctor*"></a>
-  <h4 id="DotNext_VariantType_Variant_3__ctor__2_" data-uid="DotNext.VariantType.Variant`3.#ctor(`2)">Variant(T3)</h4>
+</td>
+      </tr>
+    </tbody>
+  </table>
+  <span class="small pull-right mobile-hide">
+    <span class="divider">|</span>
+    <a href="https://github.com/sakno/DotNext/new/gh-pages/apiSpec/new?filename=DotNext_VariantType_Variant_3__ctor__2_.md&amp;value=---%0Auid%3A%20DotNext.VariantType.Variant%603.%23ctor(%602)%0Asummary%3A%20'*You%20can%20override%20summary%20for%20the%20API%20here%20using%20*MARKDOWN*%20syntax'%0A---%0A%0A*Please%20type%20below%20more%20information%20about%20this%20API%3A*%0A%0A">Improve this Doc</a>
+  </span>
+  <span class="small pull-right mobile-hide">
+    <a href="https://github.com/sakno/DotNext/blob/gh-pages/src/DotNext/VariantType/Variant.cs/#L271">View Source</a>
+  </span>
+  <a id="DotNext_VariantType_Variant_3__ctor_" data-uid="DotNext.VariantType.Variant`3.#ctor*"></a>
+  <h4 id="DotNext_VariantType_Variant_3__ctor__2_" data-uid="DotNext.VariantType.Variant`3.#ctor(`2)">Variant(T3)</h4>
   <div class="markdown level1 summary"><p>Creates a new variant value from value of type <code data-dev-comment-type="typeparamref" class="typeparamref">T3</code>.</p>
-</div>
-  <div class="markdown level1 conceptual"></div>
-  <h5 class="decalaration">Declaration</h5>
-  <div class="codewrapper">
-    <pre><code class="lang-csharp hljs">public Variant(T3 value)</code></pre>
-  </div>
-  <h5 class="parameters">Parameters</h5>
-  <table class="table table-bordered table-striped table-condensed">
-    <thead>
-      <tr>
-        <th>Type</th>
-        <th>Name</th>
-        <th>Description</th>
-      </tr>
-    </thead>
-    <tbody>
-      <tr>
-        <td><span class="xref">T3</span></td>
-        <td><span class="parametername">value</span></td>
+</div>
+  <div class="markdown level1 conceptual"></div>
+  <h5 class="decalaration">Declaration</h5>
+  <div class="codewrapper">
+    <pre><code class="lang-csharp hljs">public Variant(T3 value)</code></pre>
+  </div>
+  <h5 class="parameters">Parameters</h5>
+  <table class="table table-bordered table-striped table-condensed">
+    <thead>
+      <tr>
+        <th>Type</th>
+        <th>Name</th>
+        <th>Description</th>
+      </tr>
+    </thead>
+    <tbody>
+      <tr>
+        <td><span class="xref">T3</span></td>
+        <td><span class="parametername">value</span></td>
         <td><p>The value to be placed into variant container.</p>
-</td>
-      </tr>
-    </tbody>
-  </table>
-  <h3 id="properties">Properties
-  </h3>
-  <span class="small pull-right mobile-hide">
-    <span class="divider">|</span>
-    <a href="https://github.com/sakno/dotNext/new/gh-pages/apiSpec/new?filename=DotNext_VariantType_Variant_3_IsNull.md&amp;value=---%0Auid%3A%20DotNext.VariantType.Variant%603.IsNull%0Asummary%3A%20'*You%20can%20override%20summary%20for%20the%20API%20here%20using%20*MARKDOWN*%20syntax'%0A---%0A%0A*Please%20type%20below%20more%20information%20about%20this%20API%3A*%0A%0A">Improve this Doc</a>
-  </span>
-  <span class="small pull-right mobile-hide">
-    <a href="https://github.com/sakno/dotNext/blob/gh-pages/src/DotNext/VariantType/Variant.cs/#L280">View Source</a>
-  </span>
-  <a id="DotNext_VariantType_Variant_3_IsNull_" data-uid="DotNext.VariantType.Variant`3.IsNull*"></a>
-  <h4 id="DotNext_VariantType_Variant_3_IsNull" data-uid="DotNext.VariantType.Variant`3.IsNull">IsNull</h4>
+</td>
+      </tr>
+    </tbody>
+  </table>
+  <h3 id="properties">Properties
+  </h3>
+  <span class="small pull-right mobile-hide">
+    <span class="divider">|</span>
+    <a href="https://github.com/sakno/DotNext/new/gh-pages/apiSpec/new?filename=DotNext_VariantType_Variant_3_IsNull.md&amp;value=---%0Auid%3A%20DotNext.VariantType.Variant%603.IsNull%0Asummary%3A%20'*You%20can%20override%20summary%20for%20the%20API%20here%20using%20*MARKDOWN*%20syntax'%0A---%0A%0A*Please%20type%20below%20more%20information%20about%20this%20API%3A*%0A%0A">Improve this Doc</a>
+  </span>
+  <span class="small pull-right mobile-hide">
+    <a href="https://github.com/sakno/DotNext/blob/gh-pages/src/DotNext/VariantType/Variant.cs/#L280">View Source</a>
+  </span>
+  <a id="DotNext_VariantType_Variant_3_IsNull_" data-uid="DotNext.VariantType.Variant`3.IsNull*"></a>
+  <h4 id="DotNext_VariantType_Variant_3_IsNull" data-uid="DotNext.VariantType.Variant`3.IsNull">IsNull</h4>
   <div class="markdown level1 summary"><p>Indicates that this container stores non-<span class="xref">null</span> value.</p>
-</div>
-  <div class="markdown level1 conceptual"></div>
-  <h5 class="decalaration">Declaration</h5>
-  <div class="codewrapper">
-    <pre><code class="lang-csharp hljs">public bool IsNull { get; }</code></pre>
-  </div>
-  <h5 class="propertyValue">Property Value</h5>
-  <table class="table table-bordered table-striped table-condensed">
-    <thead>
-      <tr>
-        <th>Type</th>
-        <th>Description</th>
-      </tr>
-    </thead>
-    <tbody>
-      <tr>
-        <td><a class="xref" href="https://docs.microsoft.com/dotnet/api/system.boolean">Boolean</a></td>
-        <td></td>
-      </tr>
-    </tbody>
-  </table>
-  <h3 id="methods">Methods
-  </h3>
-  <span class="small pull-right mobile-hide">
-    <span class="divider">|</span>
-    <a href="https://github.com/sakno/dotNext/new/gh-pages/apiSpec/new?filename=DotNext_VariantType_Variant_3_Deconstruct__0___1___2__.md&amp;value=---%0Auid%3A%20DotNext.VariantType.Variant%603.Deconstruct(%600%40%2C%601%40%2C%602%40)%0Asummary%3A%20'*You%20can%20override%20summary%20for%20the%20API%20here%20using%20*MARKDOWN*%20syntax'%0A---%0A%0A*Please%20type%20below%20more%20information%20about%20this%20API%3A*%0A%0A">Improve this Doc</a>
-  </span>
-  <span class="small pull-right mobile-hide">
-    <a href="https://github.com/sakno/dotNext/blob/gh-pages/src/DotNext/VariantType/Variant.cs/#L298">View Source</a>
-  </span>
-  <a id="DotNext_VariantType_Variant_3_Deconstruct_" data-uid="DotNext.VariantType.Variant`3.Deconstruct*"></a>
-  <h4 id="DotNext_VariantType_Variant_3_Deconstruct__0___1___2__" data-uid="DotNext.VariantType.Variant`3.Deconstruct(`0@,`1@,`2@)">Deconstruct(out T1, out T2, out T3)</h4>
+</div>
+  <div class="markdown level1 conceptual"></div>
+  <h5 class="decalaration">Declaration</h5>
+  <div class="codewrapper">
+    <pre><code class="lang-csharp hljs">public bool IsNull { get; }</code></pre>
+  </div>
+  <h5 class="propertyValue">Property Value</h5>
+  <table class="table table-bordered table-striped table-condensed">
+    <thead>
+      <tr>
+        <th>Type</th>
+        <th>Description</th>
+      </tr>
+    </thead>
+    <tbody>
+      <tr>
+        <td><a class="xref" href="https://docs.microsoft.com/dotnet/api/system.boolean">Boolean</a></td>
+        <td></td>
+      </tr>
+    </tbody>
+  </table>
+  <h3 id="methods">Methods
+  </h3>
+  <span class="small pull-right mobile-hide">
+    <span class="divider">|</span>
+    <a href="https://github.com/sakno/DotNext/new/gh-pages/apiSpec/new?filename=DotNext_VariantType_Variant_3_Deconstruct__0___1___2__.md&amp;value=---%0Auid%3A%20DotNext.VariantType.Variant%603.Deconstruct(%600%40%2C%601%40%2C%602%40)%0Asummary%3A%20'*You%20can%20override%20summary%20for%20the%20API%20here%20using%20*MARKDOWN*%20syntax'%0A---%0A%0A*Please%20type%20below%20more%20information%20about%20this%20API%3A*%0A%0A">Improve this Doc</a>
+  </span>
+  <span class="small pull-right mobile-hide">
+    <a href="https://github.com/sakno/DotNext/blob/gh-pages/src/DotNext/VariantType/Variant.cs/#L298">View Source</a>
+  </span>
+  <a id="DotNext_VariantType_Variant_3_Deconstruct_" data-uid="DotNext.VariantType.Variant`3.Deconstruct*"></a>
+  <h4 id="DotNext_VariantType_Variant_3_Deconstruct__0___1___2__" data-uid="DotNext.VariantType.Variant`3.Deconstruct(`0@,`1@,`2@)">Deconstruct(out T1, out T2, out T3)</h4>
   <div class="markdown level1 summary"><p>Deconstructs this object.</p>
-</div>
-  <div class="markdown level1 conceptual"></div>
-  <h5 class="decalaration">Declaration</h5>
-  <div class="codewrapper">
-    <pre><code class="lang-csharp hljs">public void Deconstruct(out T1 value1, out T2 value2, out T3 value3)</code></pre>
-  </div>
-  <h5 class="parameters">Parameters</h5>
-  <table class="table table-bordered table-striped table-condensed">
-    <thead>
-      <tr>
-        <th>Type</th>
-        <th>Name</th>
-        <th>Description</th>
-      </tr>
-    </thead>
-    <tbody>
-      <tr>
-        <td><span class="xref">T1</span></td>
-        <td><span class="parametername">value1</span></td>
+</div>
+  <div class="markdown level1 conceptual"></div>
+  <h5 class="decalaration">Declaration</h5>
+  <div class="codewrapper">
+    <pre><code class="lang-csharp hljs">public void Deconstruct(out T1 value1, out T2 value2, out T3 value3)</code></pre>
+  </div>
+  <h5 class="parameters">Parameters</h5>
+  <table class="table table-bordered table-striped table-condensed">
+    <thead>
+      <tr>
+        <th>Type</th>
+        <th>Name</th>
+        <th>Description</th>
+      </tr>
+    </thead>
+    <tbody>
+      <tr>
+        <td><span class="xref">T1</span></td>
+        <td><span class="parametername">value1</span></td>
         <td><p>The value of type <code data-dev-comment-type="typeparamref" class="typeparamref">T1</code>; or <span class="xref">null</span>.</p>
-</td>
-      </tr>
-      <tr>
-        <td><span class="xref">T2</span></td>
-        <td><span class="parametername">value2</span></td>
+</td>
+      </tr>
+      <tr>
+        <td><span class="xref">T2</span></td>
+        <td><span class="parametername">value2</span></td>
         <td><p>The value of type <code data-dev-comment-type="typeparamref" class="typeparamref">T2</code>; or <span class="xref">null</span>.</p>
-</td>
-      </tr>
-      <tr>
-        <td><span class="xref">T3</span></td>
-        <td><span class="parametername">value3</span></td>
+</td>
+      </tr>
+      <tr>
+        <td><span class="xref">T3</span></td>
+        <td><span class="parametername">value3</span></td>
         <td><p>The value of type <code data-dev-comment-type="typeparamref" class="typeparamref">T3</code>; or <span class="xref">null</span>.</p>
-</td>
-      </tr>
-    </tbody>
-  </table>
-  <h5 id="DotNext_VariantType_Variant_3_Deconstruct__0___1___2___remarks">Remarks</h5>
+</td>
+      </tr>
+    </tbody>
+  </table>
+  <h5 id="DotNext_VariantType_Variant_3_Deconstruct__0___1___2___remarks">Remarks</h5>
   <div class="markdown level1 remarks"><p>This method called implicitly by deconstruction expression
 or positional pattern matching.</p>
-</div>
-  <span class="small pull-right mobile-hide">
-    <span class="divider">|</span>
-    <a href="https://github.com/sakno/dotNext/new/gh-pages/apiSpec/new?filename=DotNext_VariantType_Variant_3_Equals_System_Object_.md&amp;value=---%0Auid%3A%20DotNext.VariantType.Variant%603.Equals(System.Object)%0Asummary%3A%20'*You%20can%20override%20summary%20for%20the%20API%20here%20using%20*MARKDOWN*%20syntax'%0A---%0A%0A*Please%20type%20below%20more%20information%20about%20this%20API%3A*%0A%0A">Improve this Doc</a>
-  </span>
-  <span class="small pull-right mobile-hide">
-    <a href="https://github.com/sakno/dotNext/blob/gh-pages/src/DotNext/VariantType/Variant.cs/#L424">View Source</a>
-  </span>
-  <a id="DotNext_VariantType_Variant_3_Equals_" data-uid="DotNext.VariantType.Variant`3.Equals*"></a>
-  <h4 id="DotNext_VariantType_Variant_3_Equals_System_Object_" data-uid="DotNext.VariantType.Variant`3.Equals(System.Object)">Equals(Object)</h4>
+</div>
+  <span class="small pull-right mobile-hide">
+    <span class="divider">|</span>
+    <a href="https://github.com/sakno/DotNext/new/gh-pages/apiSpec/new?filename=DotNext_VariantType_Variant_3_Equals_System_Object_.md&amp;value=---%0Auid%3A%20DotNext.VariantType.Variant%603.Equals(System.Object)%0Asummary%3A%20'*You%20can%20override%20summary%20for%20the%20API%20here%20using%20*MARKDOWN*%20syntax'%0A---%0A%0A*Please%20type%20below%20more%20information%20about%20this%20API%3A*%0A%0A">Improve this Doc</a>
+  </span>
+  <span class="small pull-right mobile-hide">
+    <a href="https://github.com/sakno/DotNext/blob/gh-pages/src/DotNext/VariantType/Variant.cs/#L424">View Source</a>
+  </span>
+  <a id="DotNext_VariantType_Variant_3_Equals_" data-uid="DotNext.VariantType.Variant`3.Equals*"></a>
+  <h4 id="DotNext_VariantType_Variant_3_Equals_System_Object_" data-uid="DotNext.VariantType.Variant`3.Equals(System.Object)">Equals(Object)</h4>
   <div class="markdown level1 summary"><p>Determines whether stored value is equal to the given value.</p>
-</div>
-  <div class="markdown level1 conceptual"></div>
-  <h5 class="decalaration">Declaration</h5>
-  <div class="codewrapper">
-    <pre><code class="lang-csharp hljs">public override bool Equals(object other)</code></pre>
-  </div>
-  <h5 class="parameters">Parameters</h5>
-  <table class="table table-bordered table-striped table-condensed">
-    <thead>
-      <tr>
-        <th>Type</th>
-        <th>Name</th>
-        <th>Description</th>
-      </tr>
-    </thead>
-    <tbody>
-      <tr>
-        <td><a class="xref" href="https://docs.microsoft.com/dotnet/api/system.object">Object</a></td>
-        <td><span class="parametername">other</span></td>
+</div>
+  <div class="markdown level1 conceptual"></div>
+  <h5 class="decalaration">Declaration</h5>
+  <div class="codewrapper">
+    <pre><code class="lang-csharp hljs">public override bool Equals(object other)</code></pre>
+  </div>
+  <h5 class="parameters">Parameters</h5>
+  <table class="table table-bordered table-striped table-condensed">
+    <thead>
+      <tr>
+        <th>Type</th>
+        <th>Name</th>
+        <th>Description</th>
+      </tr>
+    </thead>
+    <tbody>
+      <tr>
+        <td><a class="xref" href="https://docs.microsoft.com/dotnet/api/system.object">Object</a></td>
+        <td><span class="parametername">other</span></td>
         <td><p>Other value to compare.</p>
-</td>
-      </tr>
-    </tbody>
-  </table>
-  <h5 class="returns">Returns</h5>
-  <table class="table table-bordered table-striped table-condensed">
-    <thead>
-      <tr>
-        <th>Type</th>
-        <th>Description</th>
-      </tr>
-    </thead>
-    <tbody>
-      <tr>
-        <td><a class="xref" href="https://docs.microsoft.com/dotnet/api/system.boolean">Boolean</a></td>
+</td>
+      </tr>
+    </tbody>
+  </table>
+  <h5 class="returns">Returns</h5>
+  <table class="table table-bordered table-striped table-condensed">
+    <thead>
+      <tr>
+        <th>Type</th>
+        <th>Description</th>
+      </tr>
+    </thead>
+    <tbody>
+      <tr>
+        <td><a class="xref" href="https://docs.microsoft.com/dotnet/api/system.boolean">Boolean</a></td>
         <td><p><span class="xref">true</span>, if stored value is equal to <code data-dev-comment-type="paramref" class="paramref">other</code>; otherwise, <span class="xref">false</span>.</p>
-</td>
-      </tr>
-    </tbody>
-  </table>
-  <h5 class="overrides">Overrides</h5>
-  <div><a class="xref" href="https://docs.microsoft.com/dotnet/api/system.valuetype.equals#System_ValueType_Equals_System_Object_">ValueType.Equals(Object)</a></div>
-  <span class="small pull-right mobile-hide">
-    <span class="divider">|</span>
-    <a href="https://github.com/sakno/dotNext/new/gh-pages/apiSpec/new?filename=DotNext_VariantType_Variant_3_Equals__1___0_.md&amp;value=---%0Auid%3A%20DotNext.VariantType.Variant%603.Equals%60%601(%60%600)%0Asummary%3A%20'*You%20can%20override%20summary%20for%20the%20API%20here%20using%20*MARKDOWN*%20syntax'%0A---%0A%0A*Please%20type%20below%20more%20information%20about%20this%20API%3A*%0A%0A">Improve this Doc</a>
-  </span>
-  <span class="small pull-right mobile-hide">
-    <a href="https://github.com/sakno/dotNext/blob/gh-pages/src/DotNext/VariantType/Variant.cs/#L319">View Source</a>
-  </span>
-  <a id="DotNext_VariantType_Variant_3_Equals_" data-uid="DotNext.VariantType.Variant`3.Equals*"></a>
-  <h4 id="DotNext_VariantType_Variant_3_Equals__1___0_" data-uid="DotNext.VariantType.Variant`3.Equals``1(``0)">Equals&lt;V&gt;(V)</h4>
+</td>
+      </tr>
+    </tbody>
+  </table>
+  <h5 class="overrides">Overrides</h5>
+  <div><a class="xref" href="https://docs.microsoft.com/dotnet/api/system.valuetype.equals#System_ValueType_Equals_System_Object_">ValueType.Equals(Object)</a></div>
+  <span class="small pull-right mobile-hide">
+    <span class="divider">|</span>
+    <a href="https://github.com/sakno/DotNext/new/gh-pages/apiSpec/new?filename=DotNext_VariantType_Variant_3_Equals__1___0_.md&amp;value=---%0Auid%3A%20DotNext.VariantType.Variant%603.Equals%60%601(%60%600)%0Asummary%3A%20'*You%20can%20override%20summary%20for%20the%20API%20here%20using%20*MARKDOWN*%20syntax'%0A---%0A%0A*Please%20type%20below%20more%20information%20about%20this%20API%3A*%0A%0A">Improve this Doc</a>
+  </span>
+  <span class="small pull-right mobile-hide">
+    <a href="https://github.com/sakno/DotNext/blob/gh-pages/src/DotNext/VariantType/Variant.cs/#L319">View Source</a>
+  </span>
+  <a id="DotNext_VariantType_Variant_3_Equals_" data-uid="DotNext.VariantType.Variant`3.Equals*"></a>
+  <h4 id="DotNext_VariantType_Variant_3_Equals__1___0_" data-uid="DotNext.VariantType.Variant`3.Equals``1(``0)">Equals&lt;V&gt;(V)</h4>
   <div class="markdown level1 summary"><p>Determines whether the value stored in this variant
 container is equal to the value stored in the given variant
 container.</p>
-</div>
-  <div class="markdown level1 conceptual"></div>
-  <h5 class="decalaration">Declaration</h5>
-  <div class="codewrapper">
+</div>
+  <div class="markdown level1 conceptual"></div>
+  <h5 class="decalaration">Declaration</h5>
+  <div class="codewrapper">
     <pre><code class="lang-csharp hljs">public bool Equals&lt;V&gt;(V other)
-    where V : IVariant</code></pre>
-  </div>
-  <h5 class="parameters">Parameters</h5>
-  <table class="table table-bordered table-striped table-condensed">
-    <thead>
-      <tr>
-        <th>Type</th>
-        <th>Name</th>
-        <th>Description</th>
-      </tr>
-    </thead>
-    <tbody>
-      <tr>
-        <td><span class="xref">V</span></td>
-        <td><span class="parametername">other</span></td>
+
+    where V : IVariant</code></pre>
+  </div>
+  <h5 class="parameters">Parameters</h5>
+  <table class="table table-bordered table-striped table-condensed">
+    <thead>
+      <tr>
+        <th>Type</th>
+        <th>Name</th>
+        <th>Description</th>
+      </tr>
+    </thead>
+    <tbody>
+      <tr>
+        <td><span class="xref">V</span></td>
+        <td><span class="parametername">other</span></td>
         <td><p>Other variant value to compare.</p>
-</td>
-      </tr>
-    </tbody>
-  </table>
-  <h5 class="returns">Returns</h5>
-  <table class="table table-bordered table-striped table-condensed">
-    <thead>
-      <tr>
-        <th>Type</th>
-        <th>Description</th>
-      </tr>
-    </thead>
-    <tbody>
-      <tr>
-        <td><a class="xref" href="https://docs.microsoft.com/dotnet/api/system.boolean">Boolean</a></td>
+</td>
+      </tr>
+    </tbody>
+  </table>
+  <h5 class="returns">Returns</h5>
+  <table class="table table-bordered table-striped table-condensed">
+    <thead>
+      <tr>
+        <th>Type</th>
+        <th>Description</th>
+      </tr>
+    </thead>
+    <tbody>
+      <tr>
+        <td><a class="xref" href="https://docs.microsoft.com/dotnet/api/system.boolean">Boolean</a></td>
         <td><p><span class="xref">true</span>, if the value stored in this variant
 container is equal to the value stored in the given variant
 container; otherwise, <span class="xref">false</span>.</p>
-</td>
-      </tr>
-    </tbody>
-  </table>
-  <h5 class="typeParameters">Type Parameters</h5>
-  <table class="table table-bordered table-striped table-condensed">
-    <thead>
-      <tr>
-        <th>Name</th>
-        <th>Description</th>
-      </tr>
-    </thead>
-    <tbody>
-      <tr>
-        <td><span class="parametername">V</span></td>
+</td>
+      </tr>
+    </tbody>
+  </table>
+  <h5 class="typeParameters">Type Parameters</h5>
+  <table class="table table-bordered table-striped table-condensed">
+    <thead>
+      <tr>
+        <th>Name</th>
+        <th>Description</th>
+      </tr>
+    </thead>
+    <tbody>
+      <tr>
+        <td><span class="parametername">V</span></td>
         <td><p>The type of variant container.</p>
-</td>
-      </tr>
-    </tbody>
-  </table>
-  <span class="small pull-right mobile-hide">
-    <span class="divider">|</span>
-    <a href="https://github.com/sakno/dotNext/new/gh-pages/apiSpec/new?filename=DotNext_VariantType_Variant_3_GetHashCode.md&amp;value=---%0Auid%3A%20DotNext.VariantType.Variant%603.GetHashCode%0Asummary%3A%20'*You%20can%20override%20summary%20for%20the%20API%20here%20using%20*MARKDOWN*%20syntax'%0A---%0A%0A*Please%20type%20below%20more%20information%20about%20this%20API%3A*%0A%0A">Improve this Doc</a>
-  </span>
-  <span class="small pull-right mobile-hide">
-    <a href="https://github.com/sakno/dotNext/blob/gh-pages/src/DotNext/VariantType/Variant.cs/#L417">View Source</a>
-  </span>
-  <a id="DotNext_VariantType_Variant_3_GetHashCode_" data-uid="DotNext.VariantType.Variant`3.GetHashCode*"></a>
-  <h4 id="DotNext_VariantType_Variant_3_GetHashCode" data-uid="DotNext.VariantType.Variant`3.GetHashCode">GetHashCode()</h4>
+</td>
+      </tr>
+    </tbody>
+  </table>
+  <span class="small pull-right mobile-hide">
+    <span class="divider">|</span>
+    <a href="https://github.com/sakno/DotNext/new/gh-pages/apiSpec/new?filename=DotNext_VariantType_Variant_3_GetHashCode.md&amp;value=---%0Auid%3A%20DotNext.VariantType.Variant%603.GetHashCode%0Asummary%3A%20'*You%20can%20override%20summary%20for%20the%20API%20here%20using%20*MARKDOWN*%20syntax'%0A---%0A%0A*Please%20type%20below%20more%20information%20about%20this%20API%3A*%0A%0A">Improve this Doc</a>
+  </span>
+  <span class="small pull-right mobile-hide">
+    <a href="https://github.com/sakno/DotNext/blob/gh-pages/src/DotNext/VariantType/Variant.cs/#L417">View Source</a>
+  </span>
+  <a id="DotNext_VariantType_Variant_3_GetHashCode_" data-uid="DotNext.VariantType.Variant`3.GetHashCode*"></a>
+  <h4 id="DotNext_VariantType_Variant_3_GetHashCode" data-uid="DotNext.VariantType.Variant`3.GetHashCode">GetHashCode()</h4>
   <div class="markdown level1 summary"><p>Computes hash code for the stored value.</p>
-</div>
-  <div class="markdown level1 conceptual"></div>
-  <h5 class="decalaration">Declaration</h5>
-  <div class="codewrapper">
-    <pre><code class="lang-csharp hljs">public override int GetHashCode()</code></pre>
-  </div>
-  <h5 class="returns">Returns</h5>
-  <table class="table table-bordered table-striped table-condensed">
-    <thead>
-      <tr>
-        <th>Type</th>
-        <th>Description</th>
-      </tr>
-    </thead>
-    <tbody>
-      <tr>
-        <td><a class="xref" href="https://docs.microsoft.com/dotnet/api/system.int32">Int32</a></td>
+</div>
+  <div class="markdown level1 conceptual"></div>
+  <h5 class="decalaration">Declaration</h5>
+  <div class="codewrapper">
+    <pre><code class="lang-csharp hljs">public override int GetHashCode()</code></pre>
+  </div>
+  <h5 class="returns">Returns</h5>
+  <table class="table table-bordered table-striped table-condensed">
+    <thead>
+      <tr>
+        <th>Type</th>
+        <th>Description</th>
+      </tr>
+    </thead>
+    <tbody>
+      <tr>
+        <td><a class="xref" href="https://docs.microsoft.com/dotnet/api/system.int32">Int32</a></td>
         <td><p>The hash code of the stored value.</p>
-</td>
-      </tr>
-    </tbody>
-  </table>
-  <h5 class="overrides">Overrides</h5>
-  <div><a class="xref" href="https://docs.microsoft.com/dotnet/api/system.valuetype.gethashcode#System_ValueType_GetHashCode">ValueType.GetHashCode()</a></div>
-  <span class="small pull-right mobile-hide">
-    <span class="divider">|</span>
-    <a href="https://github.com/sakno/dotNext/new/gh-pages/apiSpec/new?filename=DotNext_VariantType_Variant_3_Permute.md&amp;value=---%0Auid%3A%20DotNext.VariantType.Variant%603.Permute%0Asummary%3A%20'*You%20can%20override%20summary%20for%20the%20API%20here%20using%20*MARKDOWN*%20syntax'%0A---%0A%0A*Please%20type%20below%20more%20information%20about%20this%20API%3A*%0A%0A">Improve this Doc</a>
-  </span>
-  <span class="small pull-right mobile-hide">
-    <a href="https://github.com/sakno/dotNext/blob/gh-pages/src/DotNext/VariantType/Variant.cs/#L286">View Source</a>
-  </span>
-  <a id="DotNext_VariantType_Variant_3_Permute_" data-uid="DotNext.VariantType.Variant`3.Permute*"></a>
-  <h4 id="DotNext_VariantType_Variant_3_Permute" data-uid="DotNext.VariantType.Variant`3.Permute">Permute()</h4>
+</td>
+      </tr>
+    </tbody>
+  </table>
+  <h5 class="overrides">Overrides</h5>
+  <div><a class="xref" href="https://docs.microsoft.com/dotnet/api/system.valuetype.gethashcode#System_ValueType_GetHashCode">ValueType.GetHashCode()</a></div>
+  <span class="small pull-right mobile-hide">
+    <span class="divider">|</span>
+    <a href="https://github.com/sakno/DotNext/new/gh-pages/apiSpec/new?filename=DotNext_VariantType_Variant_3_Permute.md&amp;value=---%0Auid%3A%20DotNext.VariantType.Variant%603.Permute%0Asummary%3A%20'*You%20can%20override%20summary%20for%20the%20API%20here%20using%20*MARKDOWN*%20syntax'%0A---%0A%0A*Please%20type%20below%20more%20information%20about%20this%20API%3A*%0A%0A">Improve this Doc</a>
+  </span>
+  <span class="small pull-right mobile-hide">
+    <a href="https://github.com/sakno/DotNext/blob/gh-pages/src/DotNext/VariantType/Variant.cs/#L286">View Source</a>
+  </span>
+  <a id="DotNext_VariantType_Variant_3_Permute_" data-uid="DotNext.VariantType.Variant`3.Permute*"></a>
+  <h4 id="DotNext_VariantType_Variant_3_Permute" data-uid="DotNext.VariantType.Variant`3.Permute">Permute()</h4>
   <div class="markdown level1 summary"><p>Change order of type parameters.</p>
-</div>
-  <div class="markdown level1 conceptual"></div>
-  <h5 class="decalaration">Declaration</h5>
-  <div class="codewrapper">
-    <pre><code class="lang-csharp hljs">public Variant&lt;T3, T1, T2&gt; Permute()</code></pre>
-  </div>
-  <h5 class="returns">Returns</h5>
-  <table class="table table-bordered table-striped table-condensed">
-    <thead>
-      <tr>
-        <th>Type</th>
-        <th>Description</th>
-      </tr>
-    </thead>
-    <tbody>
-      <tr>
-        <td><a class="xref" href="DotNext.VariantType.Variant-3.html">Variant</a>&lt;T3, T1, T2&gt;</td>
+</div>
+  <div class="markdown level1 conceptual"></div>
+  <h5 class="decalaration">Declaration</h5>
+  <div class="codewrapper">
+    <pre><code class="lang-csharp hljs">public Variant&lt;T3, T1, T2&gt; Permute()</code></pre>
+  </div>
+  <h5 class="returns">Returns</h5>
+  <table class="table table-bordered table-striped table-condensed">
+    <thead>
+      <tr>
+        <th>Type</th>
+        <th>Description</th>
+      </tr>
+    </thead>
+    <tbody>
+      <tr>
+        <td><a class="xref" href="DotNext.VariantType.Variant-3.html">Variant</a>&lt;T3, T1, T2&gt;</td>
         <td><p>A copy of variant value with changed order of type parameters.</p>
-</td>
-      </tr>
-    </tbody>
-  </table>
-  <span class="small pull-right mobile-hide">
-    <span class="divider">|</span>
-    <a href="https://github.com/sakno/dotNext/new/gh-pages/apiSpec/new?filename=DotNext_VariantType_Variant_3_ToString.md&amp;value=---%0Auid%3A%20DotNext.VariantType.Variant%603.ToString%0Asummary%3A%20'*You%20can%20override%20summary%20for%20the%20API%20here%20using%20*MARKDOWN*%20syntax'%0A---%0A%0A*Please%20type%20below%20more%20information%20about%20this%20API%3A*%0A%0A">Improve this Doc</a>
-  </span>
-  <span class="small pull-right mobile-hide">
-    <a href="https://github.com/sakno/dotNext/blob/gh-pages/src/DotNext/VariantType/Variant.cs/#L411">View Source</a>
-  </span>
-  <a id="DotNext_VariantType_Variant_3_ToString_" data-uid="DotNext.VariantType.Variant`3.ToString*"></a>
-  <h4 id="DotNext_VariantType_Variant_3_ToString" data-uid="DotNext.VariantType.Variant`3.ToString">ToString()</h4>
+</td>
+      </tr>
+    </tbody>
+  </table>
+  <span class="small pull-right mobile-hide">
+    <span class="divider">|</span>
+    <a href="https://github.com/sakno/DotNext/new/gh-pages/apiSpec/new?filename=DotNext_VariantType_Variant_3_ToString.md&amp;value=---%0Auid%3A%20DotNext.VariantType.Variant%603.ToString%0Asummary%3A%20'*You%20can%20override%20summary%20for%20the%20API%20here%20using%20*MARKDOWN*%20syntax'%0A---%0A%0A*Please%20type%20below%20more%20information%20about%20this%20API%3A*%0A%0A">Improve this Doc</a>
+  </span>
+  <span class="small pull-right mobile-hide">
+    <a href="https://github.com/sakno/DotNext/blob/gh-pages/src/DotNext/VariantType/Variant.cs/#L411">View Source</a>
+  </span>
+  <a id="DotNext_VariantType_Variant_3_ToString_" data-uid="DotNext.VariantType.Variant`3.ToString*"></a>
+  <h4 id="DotNext_VariantType_Variant_3_ToString" data-uid="DotNext.VariantType.Variant`3.ToString">ToString()</h4>
   <div class="markdown level1 summary"><p>Provides textual representation of the stored value.</p>
-</div>
-  <div class="markdown level1 conceptual"></div>
-  <h5 class="decalaration">Declaration</h5>
-  <div class="codewrapper">
-    <pre><code class="lang-csharp hljs">public override string ToString()</code></pre>
-  </div>
-  <h5 class="returns">Returns</h5>
-  <table class="table table-bordered table-striped table-condensed">
-    <thead>
-      <tr>
-        <th>Type</th>
-        <th>Description</th>
-      </tr>
-    </thead>
-    <tbody>
-      <tr>
-        <td><a class="xref" href="https://docs.microsoft.com/dotnet/api/system.string">String</a></td>
+</div>
+  <div class="markdown level1 conceptual"></div>
+  <h5 class="decalaration">Declaration</h5>
+  <div class="codewrapper">
+    <pre><code class="lang-csharp hljs">public override string ToString()</code></pre>
+  </div>
+  <h5 class="returns">Returns</h5>
+  <table class="table table-bordered table-striped table-condensed">
+    <thead>
+      <tr>
+        <th>Type</th>
+        <th>Description</th>
+      </tr>
+    </thead>
+    <tbody>
+      <tr>
+        <td><a class="xref" href="https://docs.microsoft.com/dotnet/api/system.string">String</a></td>
         <td><p>The textual representation of the stored value.</p>
-</td>
-      </tr>
-    </tbody>
-  </table>
-  <h5 class="overrides">Overrides</h5>
-  <div><a class="xref" href="https://docs.microsoft.com/dotnet/api/system.valuetype.tostring#System_ValueType_ToString">ValueType.ToString()</a></div>
-  <h5 id="DotNext_VariantType_Variant_3_ToString_remarks">Remarks</h5>
+</td>
+      </tr>
+    </tbody>
+  </table>
+  <h5 class="overrides">Overrides</h5>
+  <div><a class="xref" href="https://docs.microsoft.com/dotnet/api/system.valuetype.tostring#System_ValueType_ToString">ValueType.ToString()</a></div>
+  <h5 id="DotNext_VariantType_Variant_3_ToString_remarks">Remarks</h5>
   <div class="markdown level1 remarks"><p>This method calls virtual method <a class="xref" href="https://docs.microsoft.com/dotnet/api/system.object.tostring#System_Object_ToString">ToString()</a>
 for the stored value.</p>
-</div>
-  <h3 id="operators">Operators
-  </h3>
-  <span class="small pull-right mobile-hide">
-    <span class="divider">|</span>
-    <a href="https://github.com/sakno/dotNext/new/gh-pages/apiSpec/new?filename=DotNext_VariantType_Variant_3_op_Equality_DotNext_VariantType_Variant__0__1__2__DotNext_VariantType_Variant__0__1__2__.md&amp;value=---%0Auid%3A%20DotNext.VariantType.Variant%603.op_Equality(DotNext.VariantType.Variant%7B%600%2C%601%2C%602%7D%2CDotNext.VariantType.Variant%7B%600%2C%601%2C%602%7D)%0Asummary%3A%20'*You%20can%20override%20summary%20for%20the%20API%20here%20using%20*MARKDOWN*%20syntax'%0A---%0A%0A*Please%20type%20below%20more%20information%20about%20this%20API%3A*%0A%0A">Improve this Doc</a>
-  </span>
-  <span class="small pull-right mobile-hide">
-    <a href="https://github.com/sakno/dotNext/blob/gh-pages/src/DotNext/VariantType/Variant.cs/#L335">View Source</a>
-  </span>
-  <a id="DotNext_VariantType_Variant_3_op_Equality_" data-uid="DotNext.VariantType.Variant`3.op_Equality*"></a>
-  <h4 id="DotNext_VariantType_Variant_3_op_Equality_DotNext_VariantType_Variant__0__1__2__DotNext_VariantType_Variant__0__1__2__" data-uid="DotNext.VariantType.Variant`3.op_Equality(DotNext.VariantType.Variant{`0,`1,`2},DotNext.VariantType.Variant{`0,`1,`2})">Equality(Variant&lt;T1, T2, T3&gt;, Variant&lt;T1, T2, T3&gt;)</h4>
+</div>
+  <h3 id="operators">Operators
+  </h3>
+  <span class="small pull-right mobile-hide">
+    <span class="divider">|</span>
+    <a href="https://github.com/sakno/DotNext/new/gh-pages/apiSpec/new?filename=DotNext_VariantType_Variant_3_op_Equality_DotNext_VariantType_Variant__0__1__2__DotNext_VariantType_Variant__0__1__2__.md&amp;value=---%0Auid%3A%20DotNext.VariantType.Variant%603.op_Equality(DotNext.VariantType.Variant%7B%600%2C%601%2C%602%7D%2CDotNext.VariantType.Variant%7B%600%2C%601%2C%602%7D)%0Asummary%3A%20'*You%20can%20override%20summary%20for%20the%20API%20here%20using%20*MARKDOWN*%20syntax'%0A---%0A%0A*Please%20type%20below%20more%20information%20about%20this%20API%3A*%0A%0A">Improve this Doc</a>
+  </span>
+  <span class="small pull-right mobile-hide">
+    <a href="https://github.com/sakno/DotNext/blob/gh-pages/src/DotNext/VariantType/Variant.cs/#L335">View Source</a>
+  </span>
+  <a id="DotNext_VariantType_Variant_3_op_Equality_" data-uid="DotNext.VariantType.Variant`3.op_Equality*"></a>
+  <h4 id="DotNext_VariantType_Variant_3_op_Equality_DotNext_VariantType_Variant__0__1__2__DotNext_VariantType_Variant__0__1__2__" data-uid="DotNext.VariantType.Variant`3.op_Equality(DotNext.VariantType.Variant{`0,`1,`2},DotNext.VariantType.Variant{`0,`1,`2})">Equality(Variant&lt;T1, T2, T3&gt;, Variant&lt;T1, T2, T3&gt;)</h4>
   <div class="markdown level1 summary"><p>Determines whether the two variant values are equal.</p>
-</div>
-  <div class="markdown level1 conceptual"></div>
-  <h5 class="decalaration">Declaration</h5>
-  <div class="codewrapper">
-    <pre><code class="lang-csharp hljs">public static bool operator ==(Variant&lt;T1, T2, T3&gt; first, Variant&lt;T1, T2, T3&gt; second)</code></pre>
-  </div>
-  <h5 class="parameters">Parameters</h5>
-  <table class="table table-bordered table-striped table-condensed">
-    <thead>
-      <tr>
-        <th>Type</th>
-        <th>Name</th>
-        <th>Description</th>
-      </tr>
-    </thead>
-    <tbody>
-      <tr>
-        <td><a class="xref" href="DotNext.VariantType.Variant-3.html">Variant</a>&lt;T1, T2, T3&gt;</td>
-        <td><span class="parametername">first</span></td>
+</div>
+  <div class="markdown level1 conceptual"></div>
+  <h5 class="decalaration">Declaration</h5>
+  <div class="codewrapper">
+    <pre><code class="lang-csharp hljs">public static bool operator ==(Variant&lt;T1, T2, T3&gt; first, Variant&lt;T1, T2, T3&gt; second)</code></pre>
+  </div>
+  <h5 class="parameters">Parameters</h5>
+  <table class="table table-bordered table-striped table-condensed">
+    <thead>
+      <tr>
+        <th>Type</th>
+        <th>Name</th>
+        <th>Description</th>
+      </tr>
+    </thead>
+    <tbody>
+      <tr>
+        <td><a class="xref" href="DotNext.VariantType.Variant-3.html">Variant</a>&lt;T1, T2, T3&gt;</td>
+        <td><span class="parametername">first</span></td>
         <td><p>The first value to compare.</p>
-</td>
-      </tr>
-      <tr>
-        <td><a class="xref" href="DotNext.VariantType.Variant-3.html">Variant</a>&lt;T1, T2, T3&gt;</td>
-        <td><span class="parametername">second</span></td>
+</td>
+      </tr>
+      <tr>
+        <td><a class="xref" href="DotNext.VariantType.Variant-3.html">Variant</a>&lt;T1, T2, T3&gt;</td>
+        <td><span class="parametername">second</span></td>
         <td><p>The second value to compare.</p>
-</td>
-      </tr>
-    </tbody>
-  </table>
-  <h5 class="returns">Returns</h5>
-  <table class="table table-bordered table-striped table-condensed">
-    <thead>
-      <tr>
-        <th>Type</th>
-        <th>Description</th>
-      </tr>
-    </thead>
-    <tbody>
-      <tr>
-        <td><a class="xref" href="https://docs.microsoft.com/dotnet/api/system.boolean">Boolean</a></td>
+</td>
+      </tr>
+    </tbody>
+  </table>
+  <h5 class="returns">Returns</h5>
+  <table class="table table-bordered table-striped table-condensed">
+    <thead>
+      <tr>
+        <th>Type</th>
+        <th>Description</th>
+      </tr>
+    </thead>
+    <tbody>
+      <tr>
+        <td><a class="xref" href="https://docs.microsoft.com/dotnet/api/system.boolean">Boolean</a></td>
         <td><p><span class="xref">true</span>, if variant values are equal; otherwise, <span class="xref">false</span>.</p>
-</td>
-      </tr>
-    </tbody>
-  </table>
-  <h5 id="DotNext_VariantType_Variant_3_op_Equality_DotNext_VariantType_Variant__0__1__2__DotNext_VariantType_Variant__0__1__2___remarks">Remarks</h5>
+</td>
+      </tr>
+    </tbody>
+  </table>
+  <h5 id="DotNext_VariantType_Variant_3_op_Equality_DotNext_VariantType_Variant__0__1__2__DotNext_VariantType_Variant__0__1__2___remarks">Remarks</h5>
   <div class="markdown level1 remarks"><p>This operator uses <a class="xref" href="https://docs.microsoft.com/dotnet/api/system.object.equals#System_Object_Equals_System_Object_System_Object_">Equals(Object, Object)</a>
 to compare stored values.</p>
-</div>
-  <span class="small pull-right mobile-hide">
-    <span class="divider">|</span>
-    <a href="https://github.com/sakno/dotNext/new/gh-pages/apiSpec/new?filename=DotNext_VariantType_Variant_3_op_Explicit_DotNext_VariantType_Variant__0__1__2____0.md&amp;value=---%0Auid%3A%20DotNext.VariantType.Variant%603.op_Explicit(DotNext.VariantType.Variant%7B%600%2C%601%2C%602%7D)~%600%0Asummary%3A%20'*You%20can%20override%20summary%20for%20the%20API%20here%20using%20*MARKDOWN*%20syntax'%0A---%0A%0A*Please%20type%20below%20more%20information%20about%20this%20API%3A*%0A%0A">Improve this Doc</a>
-  </span>
-  <span class="small pull-right mobile-hide">
-    <a href="https://github.com/sakno/dotNext/blob/gh-pages/src/DotNext/VariantType/Variant.cs/#L359">View Source</a>
-  </span>
-  <a id="DotNext_VariantType_Variant_3_op_Explicit_" data-uid="DotNext.VariantType.Variant`3.op_Explicit*"></a>
-  <h4 id="DotNext_VariantType_Variant_3_op_Explicit_DotNext_VariantType_Variant__0__1__2____0" data-uid="DotNext.VariantType.Variant`3.op_Explicit(DotNext.VariantType.Variant{`0,`1,`2})~`0">Explicit(Variant&lt;T1, T2, T3&gt; to T1)</h4>
+</div>
+  <span class="small pull-right mobile-hide">
+    <span class="divider">|</span>
+    <a href="https://github.com/sakno/DotNext/new/gh-pages/apiSpec/new?filename=DotNext_VariantType_Variant_3_op_Explicit_DotNext_VariantType_Variant__0__1__2____0.md&amp;value=---%0Auid%3A%20DotNext.VariantType.Variant%603.op_Explicit(DotNext.VariantType.Variant%7B%600%2C%601%2C%602%7D)~%600%0Asummary%3A%20'*You%20can%20override%20summary%20for%20the%20API%20here%20using%20*MARKDOWN*%20syntax'%0A---%0A%0A*Please%20type%20below%20more%20information%20about%20this%20API%3A*%0A%0A">Improve this Doc</a>
+  </span>
+  <span class="small pull-right mobile-hide">
+    <a href="https://github.com/sakno/DotNext/blob/gh-pages/src/DotNext/VariantType/Variant.cs/#L359">View Source</a>
+  </span>
+  <a id="DotNext_VariantType_Variant_3_op_Explicit_" data-uid="DotNext.VariantType.Variant`3.op_Explicit*"></a>
+  <h4 id="DotNext_VariantType_Variant_3_op_Explicit_DotNext_VariantType_Variant__0__1__2____0" data-uid="DotNext.VariantType.Variant`3.op_Explicit(DotNext.VariantType.Variant{`0,`1,`2})~`0">Explicit(Variant&lt;T1, T2, T3&gt; to T1)</h4>
   <div class="markdown level1 summary"><p>Converts variant value into type <code data-dev-comment-type="typeparamref" class="typeparamref">T1</code>.</p>
-</div>
-  <div class="markdown level1 conceptual"></div>
-  <h5 class="decalaration">Declaration</h5>
-  <div class="codewrapper">
-    <pre><code class="lang-csharp hljs">public static explicit operator T1(Variant&lt;T1, T2, T3&gt; var)</code></pre>
-  </div>
-  <h5 class="parameters">Parameters</h5>
-  <table class="table table-bordered table-striped table-condensed">
-    <thead>
-      <tr>
-        <th>Type</th>
-        <th>Name</th>
-        <th>Description</th>
-      </tr>
-    </thead>
-    <tbody>
-      <tr>
-        <td><a class="xref" href="DotNext.VariantType.Variant-3.html">Variant</a>&lt;T1, T2, T3&gt;</td>
-        <td><span class="parametername">var</span></td>
+</div>
+  <div class="markdown level1 conceptual"></div>
+  <h5 class="decalaration">Declaration</h5>
+  <div class="codewrapper">
+    <pre><code class="lang-csharp hljs">public static explicit operator T1(Variant&lt;T1, T2, T3&gt; var)</code></pre>
+  </div>
+  <h5 class="parameters">Parameters</h5>
+  <table class="table table-bordered table-striped table-condensed">
+    <thead>
+      <tr>
+        <th>Type</th>
+        <th>Name</th>
+        <th>Description</th>
+      </tr>
+    </thead>
+    <tbody>
+      <tr>
+        <td><a class="xref" href="DotNext.VariantType.Variant-3.html">Variant</a>&lt;T1, T2, T3&gt;</td>
+        <td><span class="parametername">var</span></td>
         <td><p>Variant value to convert into type <code data-dev-comment-type="typeparamref" class="typeparamref">T1</code>; or <span class="xref">null</span> if current value is not of type <code data-dev-comment-type="typeparamref" class="typeparamref">T1</code>.</p>
-</td>
-      </tr>
-    </tbody>
-  </table>
-  <h5 class="returns">Returns</h5>
-  <table class="table table-bordered table-striped table-condensed">
-    <thead>
-      <tr>
-        <th>Type</th>
-        <th>Description</th>
-      </tr>
-    </thead>
-    <tbody>
-      <tr>
-        <td><span class="xref">T1</span></td>
-        <td></td>
-      </tr>
-    </tbody>
-  </table>
-  <span class="small pull-right mobile-hide">
-    <span class="divider">|</span>
-    <a href="https://github.com/sakno/dotNext/new/gh-pages/apiSpec/new?filename=DotNext_VariantType_Variant_3_op_Explicit_DotNext_VariantType_Variant__0__1__2____1.md&amp;value=---%0Auid%3A%20DotNext.VariantType.Variant%603.op_Explicit(DotNext.VariantType.Variant%7B%600%2C%601%2C%602%7D)~%601%0Asummary%3A%20'*You%20can%20override%20summary%20for%20the%20API%20here%20using%20*MARKDOWN*%20syntax'%0A---%0A%0A*Please%20type%20below%20more%20information%20about%20this%20API%3A*%0A%0A">Improve this Doc</a>
-  </span>
-  <span class="small pull-right mobile-hide">
-    <a href="https://github.com/sakno/dotNext/blob/gh-pages/src/DotNext/VariantType/Variant.cs/#L371">View Source</a>
-  </span>
-  <a id="DotNext_VariantType_Variant_3_op_Explicit_" data-uid="DotNext.VariantType.Variant`3.op_Explicit*"></a>
-  <h4 id="DotNext_VariantType_Variant_3_op_Explicit_DotNext_VariantType_Variant__0__1__2____1" data-uid="DotNext.VariantType.Variant`3.op_Explicit(DotNext.VariantType.Variant{`0,`1,`2})~`1">Explicit(Variant&lt;T1, T2, T3&gt; to T2)</h4>
+</td>
+      </tr>
+    </tbody>
+  </table>
+  <h5 class="returns">Returns</h5>
+  <table class="table table-bordered table-striped table-condensed">
+    <thead>
+      <tr>
+        <th>Type</th>
+        <th>Description</th>
+      </tr>
+    </thead>
+    <tbody>
+      <tr>
+        <td><span class="xref">T1</span></td>
+        <td></td>
+      </tr>
+    </tbody>
+  </table>
+  <span class="small pull-right mobile-hide">
+    <span class="divider">|</span>
+    <a href="https://github.com/sakno/DotNext/new/gh-pages/apiSpec/new?filename=DotNext_VariantType_Variant_3_op_Explicit_DotNext_VariantType_Variant__0__1__2____1.md&amp;value=---%0Auid%3A%20DotNext.VariantType.Variant%603.op_Explicit(DotNext.VariantType.Variant%7B%600%2C%601%2C%602%7D)~%601%0Asummary%3A%20'*You%20can%20override%20summary%20for%20the%20API%20here%20using%20*MARKDOWN*%20syntax'%0A---%0A%0A*Please%20type%20below%20more%20information%20about%20this%20API%3A*%0A%0A">Improve this Doc</a>
+  </span>
+  <span class="small pull-right mobile-hide">
+    <a href="https://github.com/sakno/DotNext/blob/gh-pages/src/DotNext/VariantType/Variant.cs/#L371">View Source</a>
+  </span>
+  <a id="DotNext_VariantType_Variant_3_op_Explicit_" data-uid="DotNext.VariantType.Variant`3.op_Explicit*"></a>
+  <h4 id="DotNext_VariantType_Variant_3_op_Explicit_DotNext_VariantType_Variant__0__1__2____1" data-uid="DotNext.VariantType.Variant`3.op_Explicit(DotNext.VariantType.Variant{`0,`1,`2})~`1">Explicit(Variant&lt;T1, T2, T3&gt; to T2)</h4>
   <div class="markdown level1 summary"><p>Converts variant value into type <code data-dev-comment-type="typeparamref" class="typeparamref">T2</code>.</p>
-</div>
-  <div class="markdown level1 conceptual"></div>
-  <h5 class="decalaration">Declaration</h5>
-  <div class="codewrapper">
-    <pre><code class="lang-csharp hljs">public static explicit operator T2(Variant&lt;T1, T2, T3&gt; var)</code></pre>
-  </div>
-  <h5 class="parameters">Parameters</h5>
-  <table class="table table-bordered table-striped table-condensed">
-    <thead>
-      <tr>
-        <th>Type</th>
-        <th>Name</th>
-        <th>Description</th>
-      </tr>
-    </thead>
-    <tbody>
-      <tr>
-        <td><a class="xref" href="DotNext.VariantType.Variant-3.html">Variant</a>&lt;T1, T2, T3&gt;</td>
-        <td><span class="parametername">var</span></td>
+</div>
+  <div class="markdown level1 conceptual"></div>
+  <h5 class="decalaration">Declaration</h5>
+  <div class="codewrapper">
+    <pre><code class="lang-csharp hljs">public static explicit operator T2(Variant&lt;T1, T2, T3&gt; var)</code></pre>
+  </div>
+  <h5 class="parameters">Parameters</h5>
+  <table class="table table-bordered table-striped table-condensed">
+    <thead>
+      <tr>
+        <th>Type</th>
+        <th>Name</th>
+        <th>Description</th>
+      </tr>
+    </thead>
+    <tbody>
+      <tr>
+        <td><a class="xref" href="DotNext.VariantType.Variant-3.html">Variant</a>&lt;T1, T2, T3&gt;</td>
+        <td><span class="parametername">var</span></td>
         <td><p>Variant value to convert into type <code data-dev-comment-type="typeparamref" class="typeparamref">T2</code>; or <span class="xref">null</span> if current value is not of type <code data-dev-comment-type="typeparamref" class="typeparamref">T2</code>.</p>
-</td>
-      </tr>
-    </tbody>
-  </table>
-  <h5 class="returns">Returns</h5>
-  <table class="table table-bordered table-striped table-condensed">
-    <thead>
-      <tr>
-        <th>Type</th>
-        <th>Description</th>
-      </tr>
-    </thead>
-    <tbody>
-      <tr>
-        <td><span class="xref">T2</span></td>
-        <td></td>
-      </tr>
-    </tbody>
-  </table>
-  <span class="small pull-right mobile-hide">
-    <span class="divider">|</span>
-    <a href="https://github.com/sakno/dotNext/new/gh-pages/apiSpec/new?filename=DotNext_VariantType_Variant_3_op_Explicit_DotNext_VariantType_Variant__0__1__2____2.md&amp;value=---%0Auid%3A%20DotNext.VariantType.Variant%603.op_Explicit(DotNext.VariantType.Variant%7B%600%2C%601%2C%602%7D)~%602%0Asummary%3A%20'*You%20can%20override%20summary%20for%20the%20API%20here%20using%20*MARKDOWN*%20syntax'%0A---%0A%0A*Please%20type%20below%20more%20information%20about%20this%20API%3A*%0A%0A">Improve this Doc</a>
-  </span>
-  <span class="small pull-right mobile-hide">
-    <a href="https://github.com/sakno/dotNext/blob/gh-pages/src/DotNext/VariantType/Variant.cs/#L383">View Source</a>
-  </span>
-  <a id="DotNext_VariantType_Variant_3_op_Explicit_" data-uid="DotNext.VariantType.Variant`3.op_Explicit*"></a>
-  <h4 id="DotNext_VariantType_Variant_3_op_Explicit_DotNext_VariantType_Variant__0__1__2____2" data-uid="DotNext.VariantType.Variant`3.op_Explicit(DotNext.VariantType.Variant{`0,`1,`2})~`2">Explicit(Variant&lt;T1, T2, T3&gt; to T3)</h4>
+</td>
+      </tr>
+    </tbody>
+  </table>
+  <h5 class="returns">Returns</h5>
+  <table class="table table-bordered table-striped table-condensed">
+    <thead>
+      <tr>
+        <th>Type</th>
+        <th>Description</th>
+      </tr>
+    </thead>
+    <tbody>
+      <tr>
+        <td><span class="xref">T2</span></td>
+        <td></td>
+      </tr>
+    </tbody>
+  </table>
+  <span class="small pull-right mobile-hide">
+    <span class="divider">|</span>
+    <a href="https://github.com/sakno/DotNext/new/gh-pages/apiSpec/new?filename=DotNext_VariantType_Variant_3_op_Explicit_DotNext_VariantType_Variant__0__1__2____2.md&amp;value=---%0Auid%3A%20DotNext.VariantType.Variant%603.op_Explicit(DotNext.VariantType.Variant%7B%600%2C%601%2C%602%7D)~%602%0Asummary%3A%20'*You%20can%20override%20summary%20for%20the%20API%20here%20using%20*MARKDOWN*%20syntax'%0A---%0A%0A*Please%20type%20below%20more%20information%20about%20this%20API%3A*%0A%0A">Improve this Doc</a>
+  </span>
+  <span class="small pull-right mobile-hide">
+    <a href="https://github.com/sakno/DotNext/blob/gh-pages/src/DotNext/VariantType/Variant.cs/#L383">View Source</a>
+  </span>
+  <a id="DotNext_VariantType_Variant_3_op_Explicit_" data-uid="DotNext.VariantType.Variant`3.op_Explicit*"></a>
+  <h4 id="DotNext_VariantType_Variant_3_op_Explicit_DotNext_VariantType_Variant__0__1__2____2" data-uid="DotNext.VariantType.Variant`3.op_Explicit(DotNext.VariantType.Variant{`0,`1,`2})~`2">Explicit(Variant&lt;T1, T2, T3&gt; to T3)</h4>
   <div class="markdown level1 summary"><p>Converts variant value into type <code data-dev-comment-type="typeparamref" class="typeparamref">T3</code>.</p>
-</div>
-  <div class="markdown level1 conceptual"></div>
-  <h5 class="decalaration">Declaration</h5>
-  <div class="codewrapper">
-    <pre><code class="lang-csharp hljs">public static explicit operator T3(Variant&lt;T1, T2, T3&gt; var)</code></pre>
-  </div>
-  <h5 class="parameters">Parameters</h5>
-  <table class="table table-bordered table-striped table-condensed">
-    <thead>
-      <tr>
-        <th>Type</th>
-        <th>Name</th>
-        <th>Description</th>
-      </tr>
-    </thead>
-    <tbody>
-      <tr>
-        <td><a class="xref" href="DotNext.VariantType.Variant-3.html">Variant</a>&lt;T1, T2, T3&gt;</td>
-        <td><span class="parametername">var</span></td>
+</div>
+  <div class="markdown level1 conceptual"></div>
+  <h5 class="decalaration">Declaration</h5>
+  <div class="codewrapper">
+    <pre><code class="lang-csharp hljs">public static explicit operator T3(Variant&lt;T1, T2, T3&gt; var)</code></pre>
+  </div>
+  <h5 class="parameters">Parameters</h5>
+  <table class="table table-bordered table-striped table-condensed">
+    <thead>
+      <tr>
+        <th>Type</th>
+        <th>Name</th>
+        <th>Description</th>
+      </tr>
+    </thead>
+    <tbody>
+      <tr>
+        <td><a class="xref" href="DotNext.VariantType.Variant-3.html">Variant</a>&lt;T1, T2, T3&gt;</td>
+        <td><span class="parametername">var</span></td>
         <td><p>Variant value to convert into type <code data-dev-comment-type="typeparamref" class="typeparamref">T3</code>; or <span class="xref">null</span> if current value is not of type <code data-dev-comment-type="typeparamref" class="typeparamref">T3</code>.</p>
-</td>
-      </tr>
-    </tbody>
-  </table>
-  <h5 class="returns">Returns</h5>
-  <table class="table table-bordered table-striped table-condensed">
-    <thead>
-      <tr>
-        <th>Type</th>
-        <th>Description</th>
-      </tr>
-    </thead>
-    <tbody>
-      <tr>
-        <td><span class="xref">T3</span></td>
-        <td></td>
-      </tr>
-    </tbody>
-  </table>
-  <span class="small pull-right mobile-hide">
-    <span class="divider">|</span>
-    <a href="https://github.com/sakno/dotNext/new/gh-pages/apiSpec/new?filename=DotNext_VariantType_Variant_3_op_False_DotNext_VariantType_Variant__0__1__2__.md&amp;value=---%0Auid%3A%20DotNext.VariantType.Variant%603.op_False(DotNext.VariantType.Variant%7B%600%2C%601%2C%602%7D)%0Asummary%3A%20'*You%20can%20override%20summary%20for%20the%20API%20here%20using%20*MARKDOWN*%20syntax'%0A---%0A%0A*Please%20type%20below%20more%20information%20about%20this%20API%3A*%0A%0A">Improve this Doc</a>
-  </span>
-  <span class="small pull-right mobile-hide">
-    <a href="https://github.com/sakno/dotNext/blob/gh-pages/src/DotNext/VariantType/Variant.cs/#L401">View Source</a>
-  </span>
-  <a id="DotNext_VariantType_Variant_3_op_False_" data-uid="DotNext.VariantType.Variant`3.op_False*"></a>
-  <h4 id="DotNext_VariantType_Variant_3_op_False_DotNext_VariantType_Variant__0__1__2__" data-uid="DotNext.VariantType.Variant`3.op_False(DotNext.VariantType.Variant{`0,`1,`2})">False(Variant&lt;T1, T2, T3&gt;)</h4>
+</td>
+      </tr>
+    </tbody>
+  </table>
+  <h5 class="returns">Returns</h5>
+  <table class="table table-bordered table-striped table-condensed">
+    <thead>
+      <tr>
+        <th>Type</th>
+        <th>Description</th>
+      </tr>
+    </thead>
+    <tbody>
+      <tr>
+        <td><span class="xref">T3</span></td>
+        <td></td>
+      </tr>
+    </tbody>
+  </table>
+  <span class="small pull-right mobile-hide">
+    <span class="divider">|</span>
+    <a href="https://github.com/sakno/DotNext/new/gh-pages/apiSpec/new?filename=DotNext_VariantType_Variant_3_op_False_DotNext_VariantType_Variant__0__1__2__.md&amp;value=---%0Auid%3A%20DotNext.VariantType.Variant%603.op_False(DotNext.VariantType.Variant%7B%600%2C%601%2C%602%7D)%0Asummary%3A%20'*You%20can%20override%20summary%20for%20the%20API%20here%20using%20*MARKDOWN*%20syntax'%0A---%0A%0A*Please%20type%20below%20more%20information%20about%20this%20API%3A*%0A%0A">Improve this Doc</a>
+  </span>
+  <span class="small pull-right mobile-hide">
+    <a href="https://github.com/sakno/DotNext/blob/gh-pages/src/DotNext/VariantType/Variant.cs/#L401">View Source</a>
+  </span>
+  <a id="DotNext_VariantType_Variant_3_op_False_" data-uid="DotNext.VariantType.Variant`3.op_False*"></a>
+  <h4 id="DotNext_VariantType_Variant_3_op_False_DotNext_VariantType_Variant__0__1__2__" data-uid="DotNext.VariantType.Variant`3.op_False(DotNext.VariantType.Variant{`0,`1,`2})">False(Variant&lt;T1, T2, T3&gt;)</h4>
   <div class="markdown level1 summary"><p>Indicates that variant value is <span class="xref">null</span> value.</p>
-</div>
-  <div class="markdown level1 conceptual"></div>
-  <h5 class="decalaration">Declaration</h5>
-  <div class="codewrapper">
-    <pre><code class="lang-csharp hljs">public static bool operator false (Variant&lt;T1, T2, T3&gt; variant)</code></pre>
-  </div>
-  <h5 class="parameters">Parameters</h5>
-  <table class="table table-bordered table-striped table-condensed">
-    <thead>
-      <tr>
-        <th>Type</th>
-        <th>Name</th>
-        <th>Description</th>
-      </tr>
-    </thead>
-    <tbody>
-      <tr>
-        <td><a class="xref" href="DotNext.VariantType.Variant-3.html">Variant</a>&lt;T1, T2, T3&gt;</td>
-        <td><span class="parametername">variant</span></td>
-        <td></td>
-      </tr>
-    </tbody>
-  </table>
-  <h5 class="returns">Returns</h5>
-  <table class="table table-bordered table-striped table-condensed">
-    <thead>
-      <tr>
-        <th>Type</th>
-        <th>Description</th>
-      </tr>
-    </thead>
-    <tbody>
-      <tr>
-        <td><a class="xref" href="https://docs.microsoft.com/dotnet/api/system.boolean">Boolean</a></td>
-        <td></td>
-      </tr>
-    </tbody>
-  </table>
-  <span class="small pull-right mobile-hide">
-    <span class="divider">|</span>
-    <a href="https://github.com/sakno/dotNext/new/gh-pages/apiSpec/new?filename=DotNext_VariantType_Variant_3_op_Implicit__0__DotNext_VariantType_Variant__0__1__2_.md&amp;value=---%0Auid%3A%20DotNext.VariantType.Variant%603.op_Implicit(%600)~DotNext.VariantType.Variant%7B%600%2C%601%2C%602%7D%0Asummary%3A%20'*You%20can%20override%20summary%20for%20the%20API%20here%20using%20*MARKDOWN*%20syntax'%0A---%0A%0A*Please%20type%20below%20more%20information%20about%20this%20API%3A*%0A%0A">Improve this Doc</a>
-  </span>
-  <span class="small pull-right mobile-hide">
-    <a href="https://github.com/sakno/dotNext/blob/gh-pages/src/DotNext/VariantType/Variant.cs/#L353">View Source</a>
-  </span>
-  <a id="DotNext_VariantType_Variant_3_op_Implicit_" data-uid="DotNext.VariantType.Variant`3.op_Implicit*"></a>
-  <h4 id="DotNext_VariantType_Variant_3_op_Implicit__0__DotNext_VariantType_Variant__0__1__2_" data-uid="DotNext.VariantType.Variant`3.op_Implicit(`0)~DotNext.VariantType.Variant{`0,`1,`2}">Implicit(T1 to Variant&lt;T1, T2, T3&gt;)</h4>
+</div>
+  <div class="markdown level1 conceptual"></div>
+  <h5 class="decalaration">Declaration</h5>
+  <div class="codewrapper">
+    <pre><code class="lang-csharp hljs">public static bool operator false (Variant&lt;T1, T2, T3&gt; variant)</code></pre>
+  </div>
+  <h5 class="parameters">Parameters</h5>
+  <table class="table table-bordered table-striped table-condensed">
+    <thead>
+      <tr>
+        <th>Type</th>
+        <th>Name</th>
+        <th>Description</th>
+      </tr>
+    </thead>
+    <tbody>
+      <tr>
+        <td><a class="xref" href="DotNext.VariantType.Variant-3.html">Variant</a>&lt;T1, T2, T3&gt;</td>
+        <td><span class="parametername">variant</span></td>
+        <td></td>
+      </tr>
+    </tbody>
+  </table>
+  <h5 class="returns">Returns</h5>
+  <table class="table table-bordered table-striped table-condensed">
+    <thead>
+      <tr>
+        <th>Type</th>
+        <th>Description</th>
+      </tr>
+    </thead>
+    <tbody>
+      <tr>
+        <td><a class="xref" href="https://docs.microsoft.com/dotnet/api/system.boolean">Boolean</a></td>
+        <td></td>
+      </tr>
+    </tbody>
+  </table>
+  <span class="small pull-right mobile-hide">
+    <span class="divider">|</span>
+    <a href="https://github.com/sakno/DotNext/new/gh-pages/apiSpec/new?filename=DotNext_VariantType_Variant_3_op_Implicit__0__DotNext_VariantType_Variant__0__1__2_.md&amp;value=---%0Auid%3A%20DotNext.VariantType.Variant%603.op_Implicit(%600)~DotNext.VariantType.Variant%7B%600%2C%601%2C%602%7D%0Asummary%3A%20'*You%20can%20override%20summary%20for%20the%20API%20here%20using%20*MARKDOWN*%20syntax'%0A---%0A%0A*Please%20type%20below%20more%20information%20about%20this%20API%3A*%0A%0A">Improve this Doc</a>
+  </span>
+  <span class="small pull-right mobile-hide">
+    <a href="https://github.com/sakno/DotNext/blob/gh-pages/src/DotNext/VariantType/Variant.cs/#L353">View Source</a>
+  </span>
+  <a id="DotNext_VariantType_Variant_3_op_Implicit_" data-uid="DotNext.VariantType.Variant`3.op_Implicit*"></a>
+  <h4 id="DotNext_VariantType_Variant_3_op_Implicit__0__DotNext_VariantType_Variant__0__1__2_" data-uid="DotNext.VariantType.Variant`3.op_Implicit(`0)~DotNext.VariantType.Variant{`0,`1,`2}">Implicit(T1 to Variant&lt;T1, T2, T3&gt;)</h4>
   <div class="markdown level1 summary"><p>Converts value of type <code data-dev-comment-type="typeparamref" class="typeparamref">T1</code> into variant.</p>
-</div>
-  <div class="markdown level1 conceptual"></div>
-  <h5 class="decalaration">Declaration</h5>
-  <div class="codewrapper">
-    <pre><code class="lang-csharp hljs">public static implicit operator Variant&lt;T1, T2, T3&gt;(T1 value)</code></pre>
-  </div>
-  <h5 class="parameters">Parameters</h5>
-  <table class="table table-bordered table-striped table-condensed">
-    <thead>
-      <tr>
-        <th>Type</th>
-        <th>Name</th>
-        <th>Description</th>
-      </tr>
-    </thead>
-    <tbody>
-      <tr>
-        <td><span class="xref">T1</span></td>
-        <td><span class="parametername">value</span></td>
+</div>
+  <div class="markdown level1 conceptual"></div>
+  <h5 class="decalaration">Declaration</h5>
+  <div class="codewrapper">
+    <pre><code class="lang-csharp hljs">public static implicit operator Variant&lt;T1, T2, T3&gt;(T1 value)</code></pre>
+  </div>
+  <h5 class="parameters">Parameters</h5>
+  <table class="table table-bordered table-striped table-condensed">
+    <thead>
+      <tr>
+        <th>Type</th>
+        <th>Name</th>
+        <th>Description</th>
+      </tr>
+    </thead>
+    <tbody>
+      <tr>
+        <td><span class="xref">T1</span></td>
+        <td><span class="parametername">value</span></td>
         <td><p>The value to be converted.</p>
-</td>
-      </tr>
-    </tbody>
-  </table>
-  <h5 class="returns">Returns</h5>
-  <table class="table table-bordered table-striped table-condensed">
-    <thead>
-      <tr>
-        <th>Type</th>
-        <th>Description</th>
-      </tr>
-    </thead>
-    <tbody>
-      <tr>
-        <td><a class="xref" href="DotNext.VariantType.Variant-3.html">Variant</a>&lt;T1, T2, T3&gt;</td>
-        <td></td>
-      </tr>
-    </tbody>
-  </table>
-  <span class="small pull-right mobile-hide">
-    <span class="divider">|</span>
-    <a href="https://github.com/sakno/dotNext/new/gh-pages/apiSpec/new?filename=DotNext_VariantType_Variant_3_op_Implicit__1__DotNext_VariantType_Variant__0__1__2_.md&amp;value=---%0Auid%3A%20DotNext.VariantType.Variant%603.op_Implicit(%601)~DotNext.VariantType.Variant%7B%600%2C%601%2C%602%7D%0Asummary%3A%20'*You%20can%20override%20summary%20for%20the%20API%20here%20using%20*MARKDOWN*%20syntax'%0A---%0A%0A*Please%20type%20below%20more%20information%20about%20this%20API%3A*%0A%0A">Improve this Doc</a>
-  </span>
-  <span class="small pull-right mobile-hide">
-    <a href="https://github.com/sakno/dotNext/blob/gh-pages/src/DotNext/VariantType/Variant.cs/#L365">View Source</a>
-  </span>
-  <a id="DotNext_VariantType_Variant_3_op_Implicit_" data-uid="DotNext.VariantType.Variant`3.op_Implicit*"></a>
-  <h4 id="DotNext_VariantType_Variant_3_op_Implicit__1__DotNext_VariantType_Variant__0__1__2_" data-uid="DotNext.VariantType.Variant`3.op_Implicit(`1)~DotNext.VariantType.Variant{`0,`1,`2}">Implicit(T2 to Variant&lt;T1, T2, T3&gt;)</h4>
+</td>
+      </tr>
+    </tbody>
+  </table>
+  <h5 class="returns">Returns</h5>
+  <table class="table table-bordered table-striped table-condensed">
+    <thead>
+      <tr>
+        <th>Type</th>
+        <th>Description</th>
+      </tr>
+    </thead>
+    <tbody>
+      <tr>
+        <td><a class="xref" href="DotNext.VariantType.Variant-3.html">Variant</a>&lt;T1, T2, T3&gt;</td>
+        <td></td>
+      </tr>
+    </tbody>
+  </table>
+  <span class="small pull-right mobile-hide">
+    <span class="divider">|</span>
+    <a href="https://github.com/sakno/DotNext/new/gh-pages/apiSpec/new?filename=DotNext_VariantType_Variant_3_op_Implicit__1__DotNext_VariantType_Variant__0__1__2_.md&amp;value=---%0Auid%3A%20DotNext.VariantType.Variant%603.op_Implicit(%601)~DotNext.VariantType.Variant%7B%600%2C%601%2C%602%7D%0Asummary%3A%20'*You%20can%20override%20summary%20for%20the%20API%20here%20using%20*MARKDOWN*%20syntax'%0A---%0A%0A*Please%20type%20below%20more%20information%20about%20this%20API%3A*%0A%0A">Improve this Doc</a>
+  </span>
+  <span class="small pull-right mobile-hide">
+    <a href="https://github.com/sakno/DotNext/blob/gh-pages/src/DotNext/VariantType/Variant.cs/#L365">View Source</a>
+  </span>
+  <a id="DotNext_VariantType_Variant_3_op_Implicit_" data-uid="DotNext.VariantType.Variant`3.op_Implicit*"></a>
+  <h4 id="DotNext_VariantType_Variant_3_op_Implicit__1__DotNext_VariantType_Variant__0__1__2_" data-uid="DotNext.VariantType.Variant`3.op_Implicit(`1)~DotNext.VariantType.Variant{`0,`1,`2}">Implicit(T2 to Variant&lt;T1, T2, T3&gt;)</h4>
   <div class="markdown level1 summary"><p>Converts value of type <code data-dev-comment-type="typeparamref" class="typeparamref">T2</code> into variant.</p>
-</div>
-  <div class="markdown level1 conceptual"></div>
-  <h5 class="decalaration">Declaration</h5>
-  <div class="codewrapper">
-    <pre><code class="lang-csharp hljs">public static implicit operator Variant&lt;T1, T2, T3&gt;(T2 value)</code></pre>
-  </div>
-  <h5 class="parameters">Parameters</h5>
-  <table class="table table-bordered table-striped table-condensed">
-    <thead>
-      <tr>
-        <th>Type</th>
-        <th>Name</th>
-        <th>Description</th>
-      </tr>
-    </thead>
-    <tbody>
-      <tr>
-        <td><span class="xref">T2</span></td>
-        <td><span class="parametername">value</span></td>
+</div>
+  <div class="markdown level1 conceptual"></div>
+  <h5 class="decalaration">Declaration</h5>
+  <div class="codewrapper">
+    <pre><code class="lang-csharp hljs">public static implicit operator Variant&lt;T1, T2, T3&gt;(T2 value)</code></pre>
+  </div>
+  <h5 class="parameters">Parameters</h5>
+  <table class="table table-bordered table-striped table-condensed">
+    <thead>
+      <tr>
+        <th>Type</th>
+        <th>Name</th>
+        <th>Description</th>
+      </tr>
+    </thead>
+    <tbody>
+      <tr>
+        <td><span class="xref">T2</span></td>
+        <td><span class="parametername">value</span></td>
         <td><p>The value to be converted.</p>
-</td>
-      </tr>
-    </tbody>
-  </table>
-  <h5 class="returns">Returns</h5>
-  <table class="table table-bordered table-striped table-condensed">
-    <thead>
-      <tr>
-        <th>Type</th>
-        <th>Description</th>
-      </tr>
-    </thead>
-    <tbody>
-      <tr>
-        <td><a class="xref" href="DotNext.VariantType.Variant-3.html">Variant</a>&lt;T1, T2, T3&gt;</td>
-        <td></td>
-      </tr>
-    </tbody>
-  </table>
-  <span class="small pull-right mobile-hide">
-    <span class="divider">|</span>
-    <a href="https://github.com/sakno/dotNext/new/gh-pages/apiSpec/new?filename=DotNext_VariantType_Variant_3_op_Implicit__2__DotNext_VariantType_Variant__0__1__2_.md&amp;value=---%0Auid%3A%20DotNext.VariantType.Variant%603.op_Implicit(%602)~DotNext.VariantType.Variant%7B%600%2C%601%2C%602%7D%0Asummary%3A%20'*You%20can%20override%20summary%20for%20the%20API%20here%20using%20*MARKDOWN*%20syntax'%0A---%0A%0A*Please%20type%20below%20more%20information%20about%20this%20API%3A*%0A%0A">Improve this Doc</a>
-  </span>
-  <span class="small pull-right mobile-hide">
-    <a href="https://github.com/sakno/dotNext/blob/gh-pages/src/DotNext/VariantType/Variant.cs/#L377">View Source</a>
-  </span>
-  <a id="DotNext_VariantType_Variant_3_op_Implicit_" data-uid="DotNext.VariantType.Variant`3.op_Implicit*"></a>
-  <h4 id="DotNext_VariantType_Variant_3_op_Implicit__2__DotNext_VariantType_Variant__0__1__2_" data-uid="DotNext.VariantType.Variant`3.op_Implicit(`2)~DotNext.VariantType.Variant{`0,`1,`2}">Implicit(T3 to Variant&lt;T1, T2, T3&gt;)</h4>
+</td>
+      </tr>
+    </tbody>
+  </table>
+  <h5 class="returns">Returns</h5>
+  <table class="table table-bordered table-striped table-condensed">
+    <thead>
+      <tr>
+        <th>Type</th>
+        <th>Description</th>
+      </tr>
+    </thead>
+    <tbody>
+      <tr>
+        <td><a class="xref" href="DotNext.VariantType.Variant-3.html">Variant</a>&lt;T1, T2, T3&gt;</td>
+        <td></td>
+      </tr>
+    </tbody>
+  </table>
+  <span class="small pull-right mobile-hide">
+    <span class="divider">|</span>
+    <a href="https://github.com/sakno/DotNext/new/gh-pages/apiSpec/new?filename=DotNext_VariantType_Variant_3_op_Implicit__2__DotNext_VariantType_Variant__0__1__2_.md&amp;value=---%0Auid%3A%20DotNext.VariantType.Variant%603.op_Implicit(%602)~DotNext.VariantType.Variant%7B%600%2C%601%2C%602%7D%0Asummary%3A%20'*You%20can%20override%20summary%20for%20the%20API%20here%20using%20*MARKDOWN*%20syntax'%0A---%0A%0A*Please%20type%20below%20more%20information%20about%20this%20API%3A*%0A%0A">Improve this Doc</a>
+  </span>
+  <span class="small pull-right mobile-hide">
+    <a href="https://github.com/sakno/DotNext/blob/gh-pages/src/DotNext/VariantType/Variant.cs/#L377">View Source</a>
+  </span>
+  <a id="DotNext_VariantType_Variant_3_op_Implicit_" data-uid="DotNext.VariantType.Variant`3.op_Implicit*"></a>
+  <h4 id="DotNext_VariantType_Variant_3_op_Implicit__2__DotNext_VariantType_Variant__0__1__2_" data-uid="DotNext.VariantType.Variant`3.op_Implicit(`2)~DotNext.VariantType.Variant{`0,`1,`2}">Implicit(T3 to Variant&lt;T1, T2, T3&gt;)</h4>
   <div class="markdown level1 summary"><p>Converts value of type <code data-dev-comment-type="typeparamref" class="typeparamref">T3</code> into variant.</p>
-</div>
-  <div class="markdown level1 conceptual"></div>
-  <h5 class="decalaration">Declaration</h5>
-  <div class="codewrapper">
-    <pre><code class="lang-csharp hljs">public static implicit operator Variant&lt;T1, T2, T3&gt;(T3 value)</code></pre>
-  </div>
-  <h5 class="parameters">Parameters</h5>
-  <table class="table table-bordered table-striped table-condensed">
-    <thead>
-      <tr>
-        <th>Type</th>
-        <th>Name</th>
-        <th>Description</th>
-      </tr>
-    </thead>
-    <tbody>
-      <tr>
-        <td><span class="xref">T3</span></td>
-        <td><span class="parametername">value</span></td>
+</div>
+  <div class="markdown level1 conceptual"></div>
+  <h5 class="decalaration">Declaration</h5>
+  <div class="codewrapper">
+    <pre><code class="lang-csharp hljs">public static implicit operator Variant&lt;T1, T2, T3&gt;(T3 value)</code></pre>
+  </div>
+  <h5 class="parameters">Parameters</h5>
+  <table class="table table-bordered table-striped table-condensed">
+    <thead>
+      <tr>
+        <th>Type</th>
+        <th>Name</th>
+        <th>Description</th>
+      </tr>
+    </thead>
+    <tbody>
+      <tr>
+        <td><span class="xref">T3</span></td>
+        <td><span class="parametername">value</span></td>
         <td><p>The value to be converted.</p>
-</td>
-      </tr>
-    </tbody>
-  </table>
-  <h5 class="returns">Returns</h5>
-  <table class="table table-bordered table-striped table-condensed">
-    <thead>
-      <tr>
-        <th>Type</th>
-        <th>Description</th>
-      </tr>
-    </thead>
-    <tbody>
-      <tr>
-        <td><a class="xref" href="DotNext.VariantType.Variant-3.html">Variant</a>&lt;T1, T2, T3&gt;</td>
-        <td></td>
-      </tr>
-    </tbody>
-  </table>
-  <span class="small pull-right mobile-hide">
-    <span class="divider">|</span>
-    <a href="https://github.com/sakno/dotNext/new/gh-pages/apiSpec/new?filename=DotNext_VariantType_Variant_3_op_Implicit_DotNext_VariantType_Variant__0__1___DotNext_VariantType_Variant__0__1__2_.md&amp;value=---%0Auid%3A%20DotNext.VariantType.Variant%603.op_Implicit(DotNext.VariantType.Variant%7B%600%2C%601%7D)~DotNext.VariantType.Variant%7B%600%2C%601%2C%602%7D%0Asummary%3A%20'*You%20can%20override%20summary%20for%20the%20API%20here%20using%20*MARKDOWN*%20syntax'%0A---%0A%0A*Please%20type%20below%20more%20information%20about%20this%20API%3A*%0A%0A">Improve this Doc</a>
-  </span>
-  <span class="small pull-right mobile-hide">
-    <a href="https://github.com/sakno/dotNext/blob/gh-pages/src/DotNext/VariantType/Variant.cs/#L390">View Source</a>
-  </span>
-  <a id="DotNext_VariantType_Variant_3_op_Implicit_" data-uid="DotNext.VariantType.Variant`3.op_Implicit*"></a>
-  <h4 id="DotNext_VariantType_Variant_3_op_Implicit_DotNext_VariantType_Variant__0__1___DotNext_VariantType_Variant__0__1__2_" data-uid="DotNext.VariantType.Variant`3.op_Implicit(DotNext.VariantType.Variant{`0,`1})~DotNext.VariantType.Variant{`0,`1,`2}">Implicit(Variant&lt;T1, T2&gt; to Variant&lt;T1, T2, T3&gt;)</h4>
+</td>
+      </tr>
+    </tbody>
+  </table>
+  <h5 class="returns">Returns</h5>
+  <table class="table table-bordered table-striped table-condensed">
+    <thead>
+      <tr>
+        <th>Type</th>
+        <th>Description</th>
+      </tr>
+    </thead>
+    <tbody>
+      <tr>
+        <td><a class="xref" href="DotNext.VariantType.Variant-3.html">Variant</a>&lt;T1, T2, T3&gt;</td>
+        <td></td>
+      </tr>
+    </tbody>
+  </table>
+  <span class="small pull-right mobile-hide">
+    <span class="divider">|</span>
+    <a href="https://github.com/sakno/DotNext/new/gh-pages/apiSpec/new?filename=DotNext_VariantType_Variant_3_op_Implicit_DotNext_VariantType_Variant__0__1___DotNext_VariantType_Variant__0__1__2_.md&amp;value=---%0Auid%3A%20DotNext.VariantType.Variant%603.op_Implicit(DotNext.VariantType.Variant%7B%600%2C%601%7D)~DotNext.VariantType.Variant%7B%600%2C%601%2C%602%7D%0Asummary%3A%20'*You%20can%20override%20summary%20for%20the%20API%20here%20using%20*MARKDOWN*%20syntax'%0A---%0A%0A*Please%20type%20below%20more%20information%20about%20this%20API%3A*%0A%0A">Improve this Doc</a>
+  </span>
+  <span class="small pull-right mobile-hide">
+    <a href="https://github.com/sakno/DotNext/blob/gh-pages/src/DotNext/VariantType/Variant.cs/#L390">View Source</a>
+  </span>
+  <a id="DotNext_VariantType_Variant_3_op_Implicit_" data-uid="DotNext.VariantType.Variant`3.op_Implicit*"></a>
+  <h4 id="DotNext_VariantType_Variant_3_op_Implicit_DotNext_VariantType_Variant__0__1___DotNext_VariantType_Variant__0__1__2_" data-uid="DotNext.VariantType.Variant`3.op_Implicit(DotNext.VariantType.Variant{`0,`1})~DotNext.VariantType.Variant{`0,`1,`2}">Implicit(Variant&lt;T1, T2&gt; to Variant&lt;T1, T2, T3&gt;)</h4>
   <div class="markdown level1 summary"><p>Converts variant value of two possible types into variant value
 of three possibles types.</p>
-</div>
-  <div class="markdown level1 conceptual"></div>
-  <h5 class="decalaration">Declaration</h5>
-  <div class="codewrapper">
-    <pre><code class="lang-csharp hljs">public static implicit operator Variant&lt;T1, T2, T3&gt;(Variant&lt;T1, T2&gt; variant)</code></pre>
-  </div>
-  <h5 class="parameters">Parameters</h5>
-  <table class="table table-bordered table-striped table-condensed">
-    <thead>
-      <tr>
-        <th>Type</th>
-        <th>Name</th>
-        <th>Description</th>
-      </tr>
-    </thead>
-    <tbody>
-      <tr>
-        <td><a class="xref" href="DotNext.VariantType.Variant-2.html">Variant</a>&lt;T1, T2&gt;</td>
-        <td><span class="parametername">variant</span></td>
+</div>
+  <div class="markdown level1 conceptual"></div>
+  <h5 class="decalaration">Declaration</h5>
+  <div class="codewrapper">
+    <pre><code class="lang-csharp hljs">public static implicit operator Variant&lt;T1, T2, T3&gt;(Variant&lt;T1, T2&gt; variant)</code></pre>
+  </div>
+  <h5 class="parameters">Parameters</h5>
+  <table class="table table-bordered table-striped table-condensed">
+    <thead>
+      <tr>
+        <th>Type</th>
+        <th>Name</th>
+        <th>Description</th>
+      </tr>
+    </thead>
+    <tbody>
+      <tr>
+        <td><a class="xref" href="DotNext.VariantType.Variant-2.html">Variant</a>&lt;T1, T2&gt;</td>
+        <td><span class="parametername">variant</span></td>
         <td><p>The variant value to be converted.</p>
-</td>
-      </tr>
-    </tbody>
-  </table>
-  <h5 class="returns">Returns</h5>
-  <table class="table table-bordered table-striped table-condensed">
-    <thead>
-      <tr>
-        <th>Type</th>
-        <th>Description</th>
-      </tr>
-    </thead>
-    <tbody>
-      <tr>
-        <td><a class="xref" href="DotNext.VariantType.Variant-3.html">Variant</a>&lt;T1, T2, T3&gt;</td>
-        <td></td>
-      </tr>
-    </tbody>
-  </table>
-  <span class="small pull-right mobile-hide">
-    <span class="divider">|</span>
-    <a href="https://github.com/sakno/dotNext/new/gh-pages/apiSpec/new?filename=DotNext_VariantType_Variant_3_op_Inequality_DotNext_VariantType_Variant__0__1__2__DotNext_VariantType_Variant__0__1__2__.md&amp;value=---%0Auid%3A%20DotNext.VariantType.Variant%603.op_Inequality(DotNext.VariantType.Variant%7B%600%2C%601%2C%602%7D%2CDotNext.VariantType.Variant%7B%600%2C%601%2C%602%7D)%0Asummary%3A%20'*You%20can%20override%20summary%20for%20the%20API%20here%20using%20*MARKDOWN*%20syntax'%0A---%0A%0A*Please%20type%20below%20more%20information%20about%20this%20API%3A*%0A%0A">Improve this Doc</a>
-  </span>
-  <span class="small pull-right mobile-hide">
-    <a href="https://github.com/sakno/dotNext/blob/gh-pages/src/DotNext/VariantType/Variant.cs/#L347">View Source</a>
-  </span>
-  <a id="DotNext_VariantType_Variant_3_op_Inequality_" data-uid="DotNext.VariantType.Variant`3.op_Inequality*"></a>
-  <h4 id="DotNext_VariantType_Variant_3_op_Inequality_DotNext_VariantType_Variant__0__1__2__DotNext_VariantType_Variant__0__1__2__" data-uid="DotNext.VariantType.Variant`3.op_Inequality(DotNext.VariantType.Variant{`0,`1,`2},DotNext.VariantType.Variant{`0,`1,`2})">Inequality(Variant&lt;T1, T2, T3&gt;, Variant&lt;T1, T2, T3&gt;)</h4>
+</td>
+      </tr>
+    </tbody>
+  </table>
+  <h5 class="returns">Returns</h5>
+  <table class="table table-bordered table-striped table-condensed">
+    <thead>
+      <tr>
+        <th>Type</th>
+        <th>Description</th>
+      </tr>
+    </thead>
+    <tbody>
+      <tr>
+        <td><a class="xref" href="DotNext.VariantType.Variant-3.html">Variant</a>&lt;T1, T2, T3&gt;</td>
+        <td></td>
+      </tr>
+    </tbody>
+  </table>
+  <span class="small pull-right mobile-hide">
+    <span class="divider">|</span>
+    <a href="https://github.com/sakno/DotNext/new/gh-pages/apiSpec/new?filename=DotNext_VariantType_Variant_3_op_Inequality_DotNext_VariantType_Variant__0__1__2__DotNext_VariantType_Variant__0__1__2__.md&amp;value=---%0Auid%3A%20DotNext.VariantType.Variant%603.op_Inequality(DotNext.VariantType.Variant%7B%600%2C%601%2C%602%7D%2CDotNext.VariantType.Variant%7B%600%2C%601%2C%602%7D)%0Asummary%3A%20'*You%20can%20override%20summary%20for%20the%20API%20here%20using%20*MARKDOWN*%20syntax'%0A---%0A%0A*Please%20type%20below%20more%20information%20about%20this%20API%3A*%0A%0A">Improve this Doc</a>
+  </span>
+  <span class="small pull-right mobile-hide">
+    <a href="https://github.com/sakno/DotNext/blob/gh-pages/src/DotNext/VariantType/Variant.cs/#L347">View Source</a>
+  </span>
+  <a id="DotNext_VariantType_Variant_3_op_Inequality_" data-uid="DotNext.VariantType.Variant`3.op_Inequality*"></a>
+  <h4 id="DotNext_VariantType_Variant_3_op_Inequality_DotNext_VariantType_Variant__0__1__2__DotNext_VariantType_Variant__0__1__2__" data-uid="DotNext.VariantType.Variant`3.op_Inequality(DotNext.VariantType.Variant{`0,`1,`2},DotNext.VariantType.Variant{`0,`1,`2})">Inequality(Variant&lt;T1, T2, T3&gt;, Variant&lt;T1, T2, T3&gt;)</h4>
   <div class="markdown level1 summary"><p>Determines whether the two variant values are not equal.</p>
-</div>
-  <div class="markdown level1 conceptual"></div>
-  <h5 class="decalaration">Declaration</h5>
-  <div class="codewrapper">
-    <pre><code class="lang-csharp hljs">public static bool operator !=(Variant&lt;T1, T2, T3&gt; first, Variant&lt;T1, T2, T3&gt; second)</code></pre>
-  </div>
-  <h5 class="parameters">Parameters</h5>
-  <table class="table table-bordered table-striped table-condensed">
-    <thead>
-      <tr>
-        <th>Type</th>
-        <th>Name</th>
-        <th>Description</th>
-      </tr>
-    </thead>
-    <tbody>
-      <tr>
-        <td><a class="xref" href="DotNext.VariantType.Variant-3.html">Variant</a>&lt;T1, T2, T3&gt;</td>
-        <td><span class="parametername">first</span></td>
+</div>
+  <div class="markdown level1 conceptual"></div>
+  <h5 class="decalaration">Declaration</h5>
+  <div class="codewrapper">
+    <pre><code class="lang-csharp hljs">public static bool operator !=(Variant&lt;T1, T2, T3&gt; first, Variant&lt;T1, T2, T3&gt; second)</code></pre>
+  </div>
+  <h5 class="parameters">Parameters</h5>
+  <table class="table table-bordered table-striped table-condensed">
+    <thead>
+      <tr>
+        <th>Type</th>
+        <th>Name</th>
+        <th>Description</th>
+      </tr>
+    </thead>
+    <tbody>
+      <tr>
+        <td><a class="xref" href="DotNext.VariantType.Variant-3.html">Variant</a>&lt;T1, T2, T3&gt;</td>
+        <td><span class="parametername">first</span></td>
         <td><p>The first value to compare.</p>
-</td>
-      </tr>
-      <tr>
-        <td><a class="xref" href="DotNext.VariantType.Variant-3.html">Variant</a>&lt;T1, T2, T3&gt;</td>
-        <td><span class="parametername">second</span></td>
+</td>
+      </tr>
+      <tr>
+        <td><a class="xref" href="DotNext.VariantType.Variant-3.html">Variant</a>&lt;T1, T2, T3&gt;</td>
+        <td><span class="parametername">second</span></td>
         <td><p>The second value to compare.</p>
-</td>
-      </tr>
-    </tbody>
-  </table>
-  <h5 class="returns">Returns</h5>
-  <table class="table table-bordered table-striped table-condensed">
-    <thead>
-      <tr>
-        <th>Type</th>
-        <th>Description</th>
-      </tr>
-    </thead>
-    <tbody>
-      <tr>
-        <td><a class="xref" href="https://docs.microsoft.com/dotnet/api/system.boolean">Boolean</a></td>
+</td>
+      </tr>
+    </tbody>
+  </table>
+  <h5 class="returns">Returns</h5>
+  <table class="table table-bordered table-striped table-condensed">
+    <thead>
+      <tr>
+        <th>Type</th>
+        <th>Description</th>
+      </tr>
+    </thead>
+    <tbody>
+      <tr>
+        <td><a class="xref" href="https://docs.microsoft.com/dotnet/api/system.boolean">Boolean</a></td>
         <td><p><span class="xref">true</span>, if variant values are not equal; otherwise, <span class="xref">false</span>.</p>
-</td>
-      </tr>
-    </tbody>
-  </table>
-  <h5 id="DotNext_VariantType_Variant_3_op_Inequality_DotNext_VariantType_Variant__0__1__2__DotNext_VariantType_Variant__0__1__2___remarks">Remarks</h5>
+</td>
+      </tr>
+    </tbody>
+  </table>
+  <h5 id="DotNext_VariantType_Variant_3_op_Inequality_DotNext_VariantType_Variant__0__1__2__DotNext_VariantType_Variant__0__1__2___remarks">Remarks</h5>
   <div class="markdown level1 remarks"><p>This operator uses <a class="xref" href="https://docs.microsoft.com/dotnet/api/system.object.equals#System_Object_Equals_System_Object_System_Object_">Equals(Object, Object)</a>
 to compare stored values.</p>
-</div>
-  <span class="small pull-right mobile-hide">
-    <span class="divider">|</span>
-    <a href="https://github.com/sakno/dotNext/new/gh-pages/apiSpec/new?filename=DotNext_VariantType_Variant_3_op_True_DotNext_VariantType_Variant__0__1__2__.md&amp;value=---%0Auid%3A%20DotNext.VariantType.Variant%603.op_True(DotNext.VariantType.Variant%7B%600%2C%601%2C%602%7D)%0Asummary%3A%20'*You%20can%20override%20summary%20for%20the%20API%20here%20using%20*MARKDOWN*%20syntax'%0A---%0A%0A*Please%20type%20below%20more%20information%20about%20this%20API%3A*%0A%0A">Improve this Doc</a>
-  </span>
-  <span class="small pull-right mobile-hide">
-    <a href="https://github.com/sakno/dotNext/blob/gh-pages/src/DotNext/VariantType/Variant.cs/#L396">View Source</a>
-  </span>
-  <a id="DotNext_VariantType_Variant_3_op_True_" data-uid="DotNext.VariantType.Variant`3.op_True*"></a>
-  <h4 id="DotNext_VariantType_Variant_3_op_True_DotNext_VariantType_Variant__0__1__2__" data-uid="DotNext.VariantType.Variant`3.op_True(DotNext.VariantType.Variant{`0,`1,`2})">True(Variant&lt;T1, T2, T3&gt;)</h4>
+</div>
+  <span class="small pull-right mobile-hide">
+    <span class="divider">|</span>
+    <a href="https://github.com/sakno/DotNext/new/gh-pages/apiSpec/new?filename=DotNext_VariantType_Variant_3_op_True_DotNext_VariantType_Variant__0__1__2__.md&amp;value=---%0Auid%3A%20DotNext.VariantType.Variant%603.op_True(DotNext.VariantType.Variant%7B%600%2C%601%2C%602%7D)%0Asummary%3A%20'*You%20can%20override%20summary%20for%20the%20API%20here%20using%20*MARKDOWN*%20syntax'%0A---%0A%0A*Please%20type%20below%20more%20information%20about%20this%20API%3A*%0A%0A">Improve this Doc</a>
+  </span>
+  <span class="small pull-right mobile-hide">
+    <a href="https://github.com/sakno/DotNext/blob/gh-pages/src/DotNext/VariantType/Variant.cs/#L396">View Source</a>
+  </span>
+  <a id="DotNext_VariantType_Variant_3_op_True_" data-uid="DotNext.VariantType.Variant`3.op_True*"></a>
+  <h4 id="DotNext_VariantType_Variant_3_op_True_DotNext_VariantType_Variant__0__1__2__" data-uid="DotNext.VariantType.Variant`3.op_True(DotNext.VariantType.Variant{`0,`1,`2})">True(Variant&lt;T1, T2, T3&gt;)</h4>
   <div class="markdown level1 summary"><p>Indicates that variant value is non-<span class="xref">null</span> value.</p>
-</div>
-  <div class="markdown level1 conceptual"></div>
-  <h5 class="decalaration">Declaration</h5>
-  <div class="codewrapper">
-    <pre><code class="lang-csharp hljs">public static bool operator true (Variant&lt;T1, T2, T3&gt; variant)</code></pre>
-  </div>
-  <h5 class="parameters">Parameters</h5>
-  <table class="table table-bordered table-striped table-condensed">
-    <thead>
-      <tr>
-        <th>Type</th>
-        <th>Name</th>
-        <th>Description</th>
-      </tr>
-    </thead>
-    <tbody>
-      <tr>
-        <td><a class="xref" href="DotNext.VariantType.Variant-3.html">Variant</a>&lt;T1, T2, T3&gt;</td>
-        <td><span class="parametername">variant</span></td>
-        <td></td>
-      </tr>
-    </tbody>
-  </table>
-  <h5 class="returns">Returns</h5>
-  <table class="table table-bordered table-striped table-condensed">
-    <thead>
-      <tr>
-        <th>Type</th>
-        <th>Description</th>
-      </tr>
-    </thead>
-    <tbody>
-      <tr>
-        <td><a class="xref" href="https://docs.microsoft.com/dotnet/api/system.boolean">Boolean</a></td>
-        <td></td>
-      </tr>
-    </tbody>
-  </table>
-  <h3 id="eii">Explicit Interface Implementations
-  </h3>
-  <span class="small pull-right mobile-hide">
-    <span class="divider">|</span>
-    <a href="https://github.com/sakno/dotNext/new/gh-pages/apiSpec/new?filename=DotNext_VariantType_Variant_3_DotNext_VariantType_IVariant_Value.md&amp;value=---%0Auid%3A%20DotNext.VariantType.Variant%603.DotNext%23VariantType%23IVariant%23Value%0Asummary%3A%20'*You%20can%20override%20summary%20for%20the%20API%20here%20using%20*MARKDOWN*%20syntax'%0A---%0A%0A*Please%20type%20below%20more%20information%20about%20this%20API%3A*%0A%0A">Improve this Doc</a>
-  </span>
-  <span class="small pull-right mobile-hide">
-    <a href="https://github.com/sakno/dotNext/blob/gh-pages/src/DotNext/VariantType/Variant.cs/#L305">View Source</a>
-  </span>
-  <a id="DotNext_VariantType_Variant_3_DotNext_VariantType_IVariant_Value_" data-uid="DotNext.VariantType.Variant`3.DotNext#VariantType#IVariant#Value*"></a>
-  <h4 id="DotNext_VariantType_Variant_3_DotNext_VariantType_IVariant_Value" data-uid="DotNext.VariantType.Variant`3.DotNext#VariantType#IVariant#Value">IVariant.Value</h4>
-  <div class="markdown level1 summary"></div>
-  <div class="markdown level1 conceptual"></div>
-  <h5 class="decalaration">Declaration</h5>
-  <div class="codewrapper">
-    <pre><code class="lang-csharp hljs">object IVariant.Value { get; }</code></pre>
-  </div>
-  <h5 class="returns">Returns</h5>
-  <table class="table table-bordered table-striped table-condensed">
-    <thead>
-      <tr>
-        <th>Type</th>
-        <th>Description</th>
-      </tr>
-    </thead>
-    <tbody>
-      <tr>
-        <td><a class="xref" href="https://docs.microsoft.com/dotnet/api/system.object">Object</a></td>
-        <td></td>
-      </tr>
-    </tbody>
-  </table>
-  <span class="small pull-right mobile-hide">
-    <span class="divider">|</span>
-    <a href="https://github.com/sakno/dotNext/new/gh-pages/apiSpec/new?filename=DotNext_VariantType_Variant_3_System_Dynamic_IDynamicMetaObjectProvider_GetMetaObject_System_Linq_Expressions_Expression_.md&amp;value=---%0Auid%3A%20DotNext.VariantType.Variant%603.System%23Dynamic%23IDynamicMetaObjectProvider%23GetMetaObject(System.Linq.Expressions.Expression)%0Asummary%3A%20'*You%20can%20override%20summary%20for%20the%20API%20here%20using%20*MARKDOWN*%20syntax'%0A---%0A%0A*Please%20type%20below%20more%20information%20about%20this%20API%3A*%0A%0A">Improve this Doc</a>
-  </span>
-  <span class="small pull-right mobile-hide">
-    <a href="https://github.com/sakno/dotNext/blob/gh-pages/src/DotNext/VariantType/Variant.cs/#L427">View Source</a>
-  </span>
-  <a id="DotNext_VariantType_Variant_3_System_Dynamic_IDynamicMetaObjectProvider_GetMetaObject_" data-uid="DotNext.VariantType.Variant`3.System#Dynamic#IDynamicMetaObjectProvider#GetMetaObject*"></a>
-  <h4 id="DotNext_VariantType_Variant_3_System_Dynamic_IDynamicMetaObjectProvider_GetMetaObject_System_Linq_Expressions_Expression_" data-uid="DotNext.VariantType.Variant`3.System#Dynamic#IDynamicMetaObjectProvider#GetMetaObject(System.Linq.Expressions.Expression)">IDynamicMetaObjectProvider.GetMetaObject(Expression)</h4>
-  <div class="markdown level1 summary"></div>
-  <div class="markdown level1 conceptual"></div>
-  <h5 class="decalaration">Declaration</h5>
-  <div class="codewrapper">
-    <pre><code class="lang-csharp hljs">DynamicMetaObject IDynamicMetaObjectProvider.GetMetaObject(Expression parameter)</code></pre>
-  </div>
-  <h5 class="parameters">Parameters</h5>
-  <table class="table table-bordered table-striped table-condensed">
-    <thead>
-      <tr>
-        <th>Type</th>
-        <th>Name</th>
-        <th>Description</th>
-      </tr>
-    </thead>
-    <tbody>
-      <tr>
-        <td><a class="xref" href="https://docs.microsoft.com/dotnet/api/system.linq.expressions.expression">Expression</a></td>
-        <td><span class="parametername">parameter</span></td>
-        <td></td>
-      </tr>
-    </tbody>
-  </table>
-  <h5 class="returns">Returns</h5>
-  <table class="table table-bordered table-striped table-condensed">
-    <thead>
-      <tr>
-        <th>Type</th>
-        <th>Description</th>
-      </tr>
-    </thead>
-    <tbody>
-      <tr>
-        <td><a class="xref" href="https://docs.microsoft.com/dotnet/api/system.dynamic.dynamicmetaobject">DynamicMetaObject</a></td>
-        <td></td>
-      </tr>
-    </tbody>
-  </table>
-  <span class="small pull-right mobile-hide">
-    <span class="divider">|</span>
-    <a href="https://github.com/sakno/dotNext/new/gh-pages/apiSpec/new?filename=DotNext_VariantType_Variant_3_System_IEquatable_DotNext_VariantType_Variant_T1_T2_T3___Equals_DotNext_VariantType_Variant__0__1__2__.md&amp;value=---%0Auid%3A%20DotNext.VariantType.Variant%603.System%23IEquatable%7BDotNext%23VariantType%23Variant%7BT1%2CT2%2CT3%7D%7D%23Equals(DotNext.VariantType.Variant%7B%600%2C%601%2C%602%7D)%0Asummary%3A%20'*You%20can%20override%20summary%20for%20the%20API%20here%20using%20*MARKDOWN*%20syntax'%0A---%0A%0A*Please%20type%20below%20more%20information%20about%20this%20API%3A*%0A%0A">Improve this Doc</a>
-  </span>
-  <span class="small pull-right mobile-hide">
-    <a href="https://github.com/sakno/dotNext/blob/gh-pages/src/DotNext/VariantType/Variant.cs/#L323">View Source</a>
-  </span>
-  <a id="DotNext_VariantType_Variant_3_System_IEquatable_DotNext_VariantType_Variant_T1_T2_T3___Equals_" data-uid="DotNext.VariantType.Variant`3.System#IEquatable{DotNext#VariantType#Variant{T1,T2,T3}}#Equals*"></a>
-  <h4 id="DotNext_VariantType_Variant_3_System_IEquatable_DotNext_VariantType_Variant_T1_T2_T3___Equals_DotNext_VariantType_Variant__0__1__2__" data-uid="DotNext.VariantType.Variant`3.System#IEquatable{DotNext#VariantType#Variant{T1,T2,T3}}#Equals(DotNext.VariantType.Variant{`0,`1,`2})">IEquatable&lt;Variant&lt;T1, T2, T3&gt;&gt;.Equals(Variant&lt;T1, T2, T3&gt;)</h4>
-  <div class="markdown level1 summary"></div>
-  <div class="markdown level1 conceptual"></div>
-  <h5 class="decalaration">Declaration</h5>
-  <div class="codewrapper">
-    <pre><code class="lang-csharp hljs">bool IEquatable&lt;Variant&lt;T1, T2, T3&gt;&gt;.Equals(Variant&lt;T1, T2, T3&gt; other)</code></pre>
-  </div>
-  <h5 class="parameters">Parameters</h5>
-  <table class="table table-bordered table-striped table-condensed">
-    <thead>
-      <tr>
-        <th>Type</th>
-        <th>Name</th>
-        <th>Description</th>
-      </tr>
-    </thead>
-    <tbody>
-      <tr>
-        <td><a class="xref" href="DotNext.VariantType.Variant-3.html">Variant</a>&lt;T1, T2, T3&gt;</td>
-        <td><span class="parametername">other</span></td>
-        <td></td>
-      </tr>
-    </tbody>
-  </table>
-  <h5 class="returns">Returns</h5>
-  <table class="table table-bordered table-striped table-condensed">
-    <thead>
-      <tr>
-        <th>Type</th>
-        <th>Description</th>
-      </tr>
-    </thead>
-    <tbody>
-      <tr>
-        <td><a class="xref" href="https://docs.microsoft.com/dotnet/api/system.boolean">Boolean</a></td>
-        <td></td>
-      </tr>
-    </tbody>
-  </table>
-  <h3 id="implements">Implements</h3>
-  <div>
-      <a class="xref" href="DotNext.VariantType.IVariant.html">IVariant</a>
-  </div>
-  <div>
-      <a class="xref" href="https://docs.microsoft.com/dotnet/api/system.dynamic.idynamicmetaobjectprovider">System.Dynamic.IDynamicMetaObjectProvider</a>
-  </div>
-  <div>
-      <a class="xref" href="https://docs.microsoft.com/dotnet/api/system.iequatable-1">System.IEquatable&lt;T&gt;</a>
-  </div>
-  <h3 id="extensionmethods">Extension Methods</h3>
-  <div>
-      <a class="xref" href="DotNext.ValueTypeExtensions.html#DotNext_ValueTypeExtensions_IsOneOf__1___0_System_Collections_Generic_IEnumerable___0__">ValueTypeExtensions.IsOneOf&lt;T&gt;(T, IEnumerable&lt;T&gt;)</a>
-  </div>
-  <div>
-      <a class="xref" href="DotNext.ValueTypeExtensions.html#DotNext_ValueTypeExtensions_IsOneOf__1___0___0___">ValueTypeExtensions.IsOneOf&lt;T&gt;(T, T[])</a>
-  </div>
-  <div>
-      <a class="xref" href="DotNext.Linq.Expressions.ExpressionBuilder.html#DotNext_Linq_Expressions_ExpressionBuilder_Const__1___0_">ExpressionBuilder.Const&lt;T&gt;(T)</a>
-  </div>
-</article>
-          </div>
-          
-          <div class="hidden-sm col-md-2" role="complementary">
-            <div class="sideaffix">
-              <div class="contribution">
-                <ul class="nav">
-                  <li>
-                    <a href="https://github.com/sakno/dotNext/new/gh-pages/apiSpec/new?filename=DotNext_VariantType_Variant_3.md&amp;value=---%0Auid%3A%20DotNext.VariantType.Variant%603%0Asummary%3A%20'*You%20can%20override%20summary%20for%20the%20API%20here%20using%20*MARKDOWN*%20syntax'%0A---%0A%0A*Please%20type%20below%20more%20information%20about%20this%20API%3A*%0A%0A" class="contribution-link">Improve this Doc</a>
-                  </li>
-                  <li>
-                    <a href="https://github.com/sakno/dotNext/blob/gh-pages/src/DotNext/VariantType/Variant.cs/#L245" class="contribution-link">View Source</a>
-                  </li>
-                </ul>
-              </div>
-              <nav class="bs-docs-sidebar hidden-print hidden-xs hidden-sm affix" id="affix">
-              <!-- <p><a class="back-to-top" href="#top">Back to top</a><p> -->
-              </nav>
-            </div>
-          </div>
-        </div>
-      </div>
-      
-      <footer>
-        <div class="grad-bottom"></div>
-        <div class="footer">
-          <div class="container">
-            <span class="pull-right">
-              <a href="#top">Back to top</a>
-            </span>
-            
-            <span>Generated by <strong>DocFX</strong></span>
-          </div>
-        </div>
-      </footer>
-    </div>
-    
-    <script type="text/javascript" src="../styles/docfx.vendor.js"></script>
-    <script type="text/javascript" src="../styles/docfx.js"></script>
-    <script type="text/javascript" src="../styles/main.js"></script>
-  </body>
-</html>
+</div>
+  <div class="markdown level1 conceptual"></div>
+  <h5 class="decalaration">Declaration</h5>
+  <div class="codewrapper">
+    <pre><code class="lang-csharp hljs">public static bool operator true (Variant&lt;T1, T2, T3&gt; variant)</code></pre>
+  </div>
+  <h5 class="parameters">Parameters</h5>
+  <table class="table table-bordered table-striped table-condensed">
+    <thead>
+      <tr>
+        <th>Type</th>
+        <th>Name</th>
+        <th>Description</th>
+      </tr>
+    </thead>
+    <tbody>
+      <tr>
+        <td><a class="xref" href="DotNext.VariantType.Variant-3.html">Variant</a>&lt;T1, T2, T3&gt;</td>
+        <td><span class="parametername">variant</span></td>
+        <td></td>
+      </tr>
+    </tbody>
+  </table>
+  <h5 class="returns">Returns</h5>
+  <table class="table table-bordered table-striped table-condensed">
+    <thead>
+      <tr>
+        <th>Type</th>
+        <th>Description</th>
+      </tr>
+    </thead>
+    <tbody>
+      <tr>
+        <td><a class="xref" href="https://docs.microsoft.com/dotnet/api/system.boolean">Boolean</a></td>
+        <td></td>
+      </tr>
+    </tbody>
+  </table>
+  <h3 id="eii">Explicit Interface Implementations
+  </h3>
+  <span class="small pull-right mobile-hide">
+    <span class="divider">|</span>
+    <a href="https://github.com/sakno/DotNext/new/gh-pages/apiSpec/new?filename=DotNext_VariantType_Variant_3_DotNext_VariantType_IVariant_Value.md&amp;value=---%0Auid%3A%20DotNext.VariantType.Variant%603.DotNext%23VariantType%23IVariant%23Value%0Asummary%3A%20'*You%20can%20override%20summary%20for%20the%20API%20here%20using%20*MARKDOWN*%20syntax'%0A---%0A%0A*Please%20type%20below%20more%20information%20about%20this%20API%3A*%0A%0A">Improve this Doc</a>
+  </span>
+  <span class="small pull-right mobile-hide">
+    <a href="https://github.com/sakno/DotNext/blob/gh-pages/src/DotNext/VariantType/Variant.cs/#L305">View Source</a>
+  </span>
+  <a id="DotNext_VariantType_Variant_3_DotNext_VariantType_IVariant_Value_" data-uid="DotNext.VariantType.Variant`3.DotNext#VariantType#IVariant#Value*"></a>
+  <h4 id="DotNext_VariantType_Variant_3_DotNext_VariantType_IVariant_Value" data-uid="DotNext.VariantType.Variant`3.DotNext#VariantType#IVariant#Value">IVariant.Value</h4>
+  <div class="markdown level1 summary"></div>
+  <div class="markdown level1 conceptual"></div>
+  <h5 class="decalaration">Declaration</h5>
+  <div class="codewrapper">
+    <pre><code class="lang-csharp hljs">object IVariant.Value { get; }</code></pre>
+  </div>
+  <h5 class="returns">Returns</h5>
+  <table class="table table-bordered table-striped table-condensed">
+    <thead>
+      <tr>
+        <th>Type</th>
+        <th>Description</th>
+      </tr>
+    </thead>
+    <tbody>
+      <tr>
+        <td><a class="xref" href="https://docs.microsoft.com/dotnet/api/system.object">Object</a></td>
+        <td></td>
+      </tr>
+    </tbody>
+  </table>
+  <span class="small pull-right mobile-hide">
+    <span class="divider">|</span>
+    <a href="https://github.com/sakno/DotNext/new/gh-pages/apiSpec/new?filename=DotNext_VariantType_Variant_3_System_Dynamic_IDynamicMetaObjectProvider_GetMetaObject_System_Linq_Expressions_Expression_.md&amp;value=---%0Auid%3A%20DotNext.VariantType.Variant%603.System%23Dynamic%23IDynamicMetaObjectProvider%23GetMetaObject(System.Linq.Expressions.Expression)%0Asummary%3A%20'*You%20can%20override%20summary%20for%20the%20API%20here%20using%20*MARKDOWN*%20syntax'%0A---%0A%0A*Please%20type%20below%20more%20information%20about%20this%20API%3A*%0A%0A">Improve this Doc</a>
+  </span>
+  <span class="small pull-right mobile-hide">
+    <a href="https://github.com/sakno/DotNext/blob/gh-pages/src/DotNext/VariantType/Variant.cs/#L427">View Source</a>
+  </span>
+  <a id="DotNext_VariantType_Variant_3_System_Dynamic_IDynamicMetaObjectProvider_GetMetaObject_" data-uid="DotNext.VariantType.Variant`3.System#Dynamic#IDynamicMetaObjectProvider#GetMetaObject*"></a>
+  <h4 id="DotNext_VariantType_Variant_3_System_Dynamic_IDynamicMetaObjectProvider_GetMetaObject_System_Linq_Expressions_Expression_" data-uid="DotNext.VariantType.Variant`3.System#Dynamic#IDynamicMetaObjectProvider#GetMetaObject(System.Linq.Expressions.Expression)">IDynamicMetaObjectProvider.GetMetaObject(Expression)</h4>
+  <div class="markdown level1 summary"></div>
+  <div class="markdown level1 conceptual"></div>
+  <h5 class="decalaration">Declaration</h5>
+  <div class="codewrapper">
+    <pre><code class="lang-csharp hljs">DynamicMetaObject IDynamicMetaObjectProvider.GetMetaObject(Expression parameter)</code></pre>
+  </div>
+  <h5 class="parameters">Parameters</h5>
+  <table class="table table-bordered table-striped table-condensed">
+    <thead>
+      <tr>
+        <th>Type</th>
+        <th>Name</th>
+        <th>Description</th>
+      </tr>
+    </thead>
+    <tbody>
+      <tr>
+        <td><a class="xref" href="https://docs.microsoft.com/dotnet/api/system.linq.expressions.expression">Expression</a></td>
+        <td><span class="parametername">parameter</span></td>
+        <td></td>
+      </tr>
+    </tbody>
+  </table>
+  <h5 class="returns">Returns</h5>
+  <table class="table table-bordered table-striped table-condensed">
+    <thead>
+      <tr>
+        <th>Type</th>
+        <th>Description</th>
+      </tr>
+    </thead>
+    <tbody>
+      <tr>
+        <td><a class="xref" href="https://docs.microsoft.com/dotnet/api/system.dynamic.dynamicmetaobject">DynamicMetaObject</a></td>
+        <td></td>
+      </tr>
+    </tbody>
+  </table>
+  <span class="small pull-right mobile-hide">
+    <span class="divider">|</span>
+    <a href="https://github.com/sakno/DotNext/new/gh-pages/apiSpec/new?filename=DotNext_VariantType_Variant_3_System_IEquatable_DotNext_VariantType_Variant_T1_T2_T3___Equals_DotNext_VariantType_Variant__0__1__2__.md&amp;value=---%0Auid%3A%20DotNext.VariantType.Variant%603.System%23IEquatable%7BDotNext%23VariantType%23Variant%7BT1%2CT2%2CT3%7D%7D%23Equals(DotNext.VariantType.Variant%7B%600%2C%601%2C%602%7D)%0Asummary%3A%20'*You%20can%20override%20summary%20for%20the%20API%20here%20using%20*MARKDOWN*%20syntax'%0A---%0A%0A*Please%20type%20below%20more%20information%20about%20this%20API%3A*%0A%0A">Improve this Doc</a>
+  </span>
+  <span class="small pull-right mobile-hide">
+    <a href="https://github.com/sakno/DotNext/blob/gh-pages/src/DotNext/VariantType/Variant.cs/#L323">View Source</a>
+  </span>
+  <a id="DotNext_VariantType_Variant_3_System_IEquatable_DotNext_VariantType_Variant_T1_T2_T3___Equals_" data-uid="DotNext.VariantType.Variant`3.System#IEquatable{DotNext#VariantType#Variant{T1,T2,T3}}#Equals*"></a>
+  <h4 id="DotNext_VariantType_Variant_3_System_IEquatable_DotNext_VariantType_Variant_T1_T2_T3___Equals_DotNext_VariantType_Variant__0__1__2__" data-uid="DotNext.VariantType.Variant`3.System#IEquatable{DotNext#VariantType#Variant{T1,T2,T3}}#Equals(DotNext.VariantType.Variant{`0,`1,`2})">IEquatable&lt;Variant&lt;T1, T2, T3&gt;&gt;.Equals(Variant&lt;T1, T2, T3&gt;)</h4>
+  <div class="markdown level1 summary"></div>
+  <div class="markdown level1 conceptual"></div>
+  <h5 class="decalaration">Declaration</h5>
+  <div class="codewrapper">
+    <pre><code class="lang-csharp hljs">bool IEquatable&lt;Variant&lt;T1, T2, T3&gt;&gt;.Equals(Variant&lt;T1, T2, T3&gt; other)</code></pre>
+  </div>
+  <h5 class="parameters">Parameters</h5>
+  <table class="table table-bordered table-striped table-condensed">
+    <thead>
+      <tr>
+        <th>Type</th>
+        <th>Name</th>
+        <th>Description</th>
+      </tr>
+    </thead>
+    <tbody>
+      <tr>
+        <td><a class="xref" href="DotNext.VariantType.Variant-3.html">Variant</a>&lt;T1, T2, T3&gt;</td>
+        <td><span class="parametername">other</span></td>
+        <td></td>
+      </tr>
+    </tbody>
+  </table>
+  <h5 class="returns">Returns</h5>
+  <table class="table table-bordered table-striped table-condensed">
+    <thead>
+      <tr>
+        <th>Type</th>
+        <th>Description</th>
+      </tr>
+    </thead>
+    <tbody>
+      <tr>
+        <td><a class="xref" href="https://docs.microsoft.com/dotnet/api/system.boolean">Boolean</a></td>
+        <td></td>
+      </tr>
+    </tbody>
+  </table>
+  <h3 id="implements">Implements</h3>
+  <div>
+      <a class="xref" href="DotNext.VariantType.IVariant.html">IVariant</a>
+  </div>
+  <div>
+      <a class="xref" href="https://docs.microsoft.com/dotnet/api/system.dynamic.idynamicmetaobjectprovider">System.Dynamic.IDynamicMetaObjectProvider</a>
+  </div>
+  <div>
+      <a class="xref" href="https://docs.microsoft.com/dotnet/api/system.iequatable-1">System.IEquatable&lt;T&gt;</a>
+  </div>
+  <h3 id="extensionmethods">Extension Methods</h3>
+  <div>
+      <a class="xref" href="DotNext.Linq.Expressions.ExpressionBuilder.html#DotNext_Linq_Expressions_ExpressionBuilder_Const__1___0_">ExpressionBuilder.Const&lt;T&gt;(T)</a>
+  </div>
+  <div>
+      <a class="xref" href="DotNext.Sequence.html#DotNext_Sequence_Skip__2___0__System_Int32_">Sequence.Skip&lt;TEnumerator, T&gt;(ref TEnumerator, Int32)</a>
+  </div>
+  <div>
+      <a class="xref" href="DotNext.ValueTypeExtensions.html#DotNext_ValueTypeExtensions_IsOneOf__1___0_System_Collections_Generic_IEnumerable___0__">ValueTypeExtensions.IsOneOf&lt;T&gt;(T, IEnumerable&lt;T&gt;)</a>
+  </div>
+  <div>
+      <a class="xref" href="DotNext.ValueTypeExtensions.html#DotNext_ValueTypeExtensions_IsOneOf__1___0___0___">ValueTypeExtensions.IsOneOf&lt;T&gt;(T, T[])</a>
+  </div>
+</article>
+          </div>
+          
+          <div class="hidden-sm col-md-2" role="complementary">
+            <div class="sideaffix">
+              <div class="contribution">
+                <ul class="nav">
+                  <li>
+                    <a href="https://github.com/sakno/DotNext/new/gh-pages/apiSpec/new?filename=DotNext_VariantType_Variant_3.md&amp;value=---%0Auid%3A%20DotNext.VariantType.Variant%603%0Asummary%3A%20'*You%20can%20override%20summary%20for%20the%20API%20here%20using%20*MARKDOWN*%20syntax'%0A---%0A%0A*Please%20type%20below%20more%20information%20about%20this%20API%3A*%0A%0A" class="contribution-link">Improve this Doc</a>
+                  </li>
+                  <li>
+                    <a href="https://github.com/sakno/DotNext/blob/gh-pages/src/DotNext/VariantType/Variant.cs/#L245" class="contribution-link">View Source</a>
+                  </li>
+                </ul>
+              </div>
+              <nav class="bs-docs-sidebar hidden-print hidden-xs hidden-sm affix" id="affix">
+              <!-- <p><a class="back-to-top" href="#top">Back to top</a><p> -->
+              </nav>
+            </div>
+          </div>
+        </div>
+      </div>
+      
+      <footer>
+        <div class="grad-bottom"></div>
+        <div class="footer">
+          <div class="container">
+            <span class="pull-right">
+              <a href="#top">Back to top</a>
+            </span>
+            
+            <span>Generated by <strong>DocFX</strong></span>
+          </div>
+        </div>
+      </footer>
+    </div>
+    
+    <script type="text/javascript" src="../styles/docfx.vendor.js"></script>
+    <script type="text/javascript" src="../styles/docfx.js"></script>
+    <script type="text/javascript" src="../styles/main.js"></script>
+  </body>
+</html>
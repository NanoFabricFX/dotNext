--- conflicted
+++ resolved
@@ -1,8 +1,6 @@
 Release Notes
 ====
 
-<<<<<<< HEAD
-=======
 # 05-17-2020
 This release is mostly aimed to improving code quality of all .NEXT libraries with help of _StyleCop_ analyzer.
 
@@ -34,7 +32,6 @@
 * Added calls to `ConfigureAwait` in multiple places
 * Fixed node status tracking when TCP or UDP transport in use
 
->>>>>>> 0b59c1f6
 # 05-11-2020
 <a href="https://www.nuget.org/packages/dotnext.aspnetcore.cluster/2.3.2">DotNext.AspNetCore.Cluster 2.3.2</a>
 * Section with local node configuration can be defined explicitly

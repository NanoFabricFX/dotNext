﻿using Microsoft.AspNetCore.Http;
using Microsoft.Extensions.DependencyInjection;
using Microsoft.Extensions.Hosting;
using Microsoft.Extensions.Logging;
using Microsoft.Extensions.Options;
using System;
using System.Collections.Generic;
using System.Diagnostics.CodeAnalysis;
using System.Linq;
using System.Net;
using System.Net.Http;
using System.Threading;
using System.Threading.Tasks;

namespace DotNext.Net.Cluster.Consensus.Raft.Http
{
    using Messaging;

    internal abstract class RaftHttpCluster : RaftCluster<RaftClusterMember>, IHostedService, IHostingContext, IExpandableCluster, IMessageBus
    {
        private readonly IRaftClusterConfigurator configurator;
        private readonly IMessageHandler messageHandler;

        private readonly IDisposable configurationTracker;
        private volatile MemberMetadata metadata;
        private volatile ISet<IPNetwork> allowedNetworks;

        [SuppressMessage("Usage", "CA2213", Justification = "This object is disposed via RaftCluster.members collection")]
        private RaftClusterMember localMember;

        private readonly IHttpMessageHandlerFactory httpHandlerFactory;
        private protected readonly TimeSpan RequestTimeout;
        private readonly DuplicateRequestDetector duplicationDetector;
        private protected readonly bool OpenConnectionForEachRequest;
        private readonly string clientHandlerName;


        [SuppressMessage("Reliability", "CA2000", Justification = "The member will be disposed in RaftCluster.Dispose method")]
        private RaftHttpCluster(RaftClusterMemberConfiguration config, out MutableMemberCollection members)
            : base(config, out members)
        {
            OpenConnectionForEachRequest = config.OpenConnectionForEachRequest;
            allowedNetworks = config.AllowedNetworks;
            metadata = new MemberMetadata(config.Metadata);
            RequestTimeout = TimeSpan.FromMilliseconds(config.UpperElectionTimeout);
            duplicationDetector = new DuplicateRequestDetector(config.RequestJournal);
            clientHandlerName = config.ClientHandlerName;
        }

        private RaftHttpCluster(IOptionsMonitor<RaftClusterMemberConfiguration> config, IServiceProvider dependencies, out MutableMemberCollection members)
            : this(config.CurrentValue, out members)
        {
            configurator = dependencies.GetService<IRaftClusterConfigurator>();
            messageHandler = dependencies.GetService<IMessageHandler>();
            AuditTrail = dependencies.GetService<IPersistentState>() ?? new InMemoryAuditTrail();
            httpHandlerFactory = dependencies.GetService<IHttpMessageHandlerFactory>();
            var loggerFactory = dependencies.GetRequiredService<ILoggerFactory>();
            Logger = loggerFactory.CreateLogger(GetType());
            Metrics = dependencies.GetService<MetricsCollector>();
            //track changes in configuration
            configurationTracker = config.OnChange(ConfigurationChanged);
        }

        private protected RaftHttpCluster(IServiceProvider dependencies, out MutableMemberCollection members)
            : this(dependencies.GetRequiredService<IOptionsMonitor<RaftClusterMemberConfiguration>>(), dependencies, out members)
        {
        }

        private protected abstract RaftClusterMember CreateMember(Uri address);

        protected override ILogger Logger { get; }

        ILogger IHostingContext.Logger => Logger;

        IReadOnlyCollection<ISubscriber> IMessageBus.Members => Members;

        ISubscriber IMessageBus.Leader => Leader;

        private async void ConfigurationChanged(RaftClusterMemberConfiguration configuration, string name)
        {
            metadata = new MemberMetadata(configuration.Metadata);
            allowedNetworks = configuration.AllowedNetworks;
<<<<<<< HEAD
            await ChangeMembersAsync(members =>
=======
            await ChangeMembersAsync((MutableMemberCollection members) =>
>>>>>>> c180f2b6
            {
                var existingMembers = new HashSet<Uri>();
                //remove members
                foreach (var holder in members)
                    if (configuration.Members.Contains(holder.Member.BaseAddress))
                        existingMembers.Add(holder.Member.BaseAddress);
                    else
                    {
                        var member = holder.Remove();
                        MemberRemoved?.Invoke(this, member);
                        member.CancelPendingRequests();
                    }

                //add new members
                foreach (var memberUri in configuration.Members)
                    if (!existingMembers.Contains(memberUri))
                    {
                        var member = CreateMember(memberUri);
                        members.Add(member);
                        MemberAdded?.Invoke(this, member);
                    }

                existingMembers.Clear();
            }).ConfigureAwait(false);
        }

        async Task<TResponse> IMessageBus.SendMessageToLeaderAsync<TResponse>(IMessage message, MessageReader<TResponse> responseReader, CancellationToken token)
        {
            if (!token.CanBeCanceled)
                token = Token;
            do
            {
                var leader = Leader;
                if (leader is null)
                    throw new InvalidOperationException(ExceptionMessages.LeaderIsUnavailable);
                try
                {
                    return await leader.SendMessageAsync(message, responseReader, true, token).ConfigureAwait(false);
                }
                catch (MemberUnavailableException)
                {
                }
                catch (UnexpectedStatusCodeException e) when (e.StatusCode == HttpStatusCode.BadRequest) //keep in sync with ReceiveMessage behavior
                {
                }
            }
            while (!token.IsCancellationRequested);
            throw new OperationCanceledException(token);
        }

        async Task IMessageBus.SendSignalToLeaderAsync(IMessage message, CancellationToken token)
        {
            if (!token.CanBeCanceled)
                token = Token;
            //keep the same message between retries for correct identification of duplicate messages
            var signal = new CustomMessage(localMember.Endpoint, message, true) { RespectLeadership = true };
            do
            {
                var leader = Leader;
                if (leader is null)
                    throw new InvalidOperationException(ExceptionMessages.LeaderIsUnavailable);
                try
                {
                    await leader.SendSignalAsync(signal, token).ConfigureAwait(false);
                }
                catch (MemberUnavailableException)
                {
                    continue;
                }
                catch (UnexpectedStatusCodeException e) when (e.StatusCode == HttpStatusCode.ServiceUnavailable) //keep in sync with ReceiveMessage behavior
                {
                    continue;
                }
                return;
            }
            while (!token.IsCancellationRequested);
            throw new OperationCanceledException(token);
        }

        IReadOnlyDictionary<string, string> IHostingContext.Metadata => metadata;

        bool IHostingContext.IsLeader(IRaftClusterMember member) => ReferenceEquals(Leader, member);

        IPEndPoint IHostingContext.LocalEndpoint => localMember?.Endpoint;

        HttpMessageHandler IHostingContext.CreateHttpHandler()
            => httpHandlerFactory?.CreateHandler(clientHandlerName) ?? new HttpClientHandler();

        public event ClusterChangedEventHandler MemberAdded;
        public event ClusterChangedEventHandler MemberRemoved;

        private protected abstract Predicate<RaftClusterMember> LocalMemberFinder { get; }


        public override Task StartAsync(CancellationToken token)
        {
            //detect local member
            localMember = FindMember(LocalMemberFinder);
            if (localMember is null)
                throw new RaftProtocolException(ExceptionMessages.UnresolvedLocalMember);
            configurator?.Initialize(this, metadata);
            return base.StartAsync(token);
        }

        public override Task StopAsync(CancellationToken token)
        {
            configurator?.Shutdown(this);
            duplicationDetector.Trim(100);
            return base.StopAsync(token);
        }

        private async Task ReceiveVote(RequestVoteMessage request, HttpResponse response)
        {
            var sender = FindMember(request.Sender.Represents);
            if (sender is null)
                await request.SaveResponse(response, new Result<bool>(Term, false), Token).ConfigureAwait(false);
            else
            {
                await request.SaveResponse(response,
                    await ReceiveVote(sender, request.ConsensusTerm, request.LastLogIndex, request.LastLogTerm)
                        .ConfigureAwait(false), Token).ConfigureAwait(false);
                sender.Touch();
            }
        }

        private async Task Resign(ResignMessage request, HttpResponse response)
        {
            var sender = FindMember(request.Sender.Represents);
            await request.SaveResponse(response, await ReceiveResign().ConfigureAwait(false), Token).ConfigureAwait(false);
            sender?.Touch();
        }

        private Task GetMetadata(MetadataMessage request, HttpResponse response)
        {
            var sender = FindMember(request.Sender.Represents);
            var result = request.SaveResponse(response, metadata, Token);
            sender?.Touch();
            return result;
        }

        private async Task ReceiveEntries(HttpRequest request, HttpResponse response)
        {
            var message = new AppendEntriesMessage(request, out var entries);
            var sender = FindMember(message.Sender.Represents);
            if (sender is null)
                response.StatusCode = StatusCodes.Status404NotFound;
            else
                await message.SaveResponse(response, await ReceiveEntries(sender, message.ConsensusTerm,
                    entries, message.PrevLogIndex,
                    message.PrevLogTerm, message.CommitIndex).ConfigureAwait(false), Token).ConfigureAwait(false);
        }

        [SuppressMessage("Reliability", "CA2000", Justification = "Buffered message will be destroyed in OnCompleted method")]
        private static async Task ReceiveOneWayMessageFastAck(ISubscriber sender, IMessage message, IMessageHandler handler, HttpResponse response, CancellationToken token)
        {
            const long maxSize = 10 * 1024;   //10 KB
            var length = message.Length;
            IDisposableMessage buffered;
            if (length.HasValue && length.Value < maxSize)
                buffered = await StreamMessage.CreateBufferedMessageAsync(message, token).ConfigureAwait(false);
            else
            {
                var file = new FileMessage(message.Name, message.Type);
                await message.CopyToAsync(file, token).ConfigureAwait(false);
                file.Position = 0;
                buffered = file;
            }
            response.OnCompleted(async delegate ()
            {
                using (buffered)
                    await handler.ReceiveSignal(sender, buffered, null).ConfigureAwait(false);
            });
        }

        private static Task ReceiveOneWayMessage(ISubscriber sender, CustomMessage request, IMessageHandler handler, bool reliable, HttpResponse response, CancellationToken token)
        {
            response.StatusCode = StatusCodes.Status204NoContent;
            //drop duplicated request
            if (response.HttpContext.Features.Get<DuplicateRequestDetector>().IsDuplicate(request))
                return Task.CompletedTask;
            return reliable ? handler.ReceiveSignal(sender, request.Message, response.HttpContext) : ReceiveOneWayMessageFastAck(sender, request.Message, handler, response, token);
        }

        private static async Task ReceiveMessage(ISubscriber sender, CustomMessage request, IMessageHandler handler, HttpResponse response, CancellationToken token)
        {
            response.StatusCode = StatusCodes.Status200OK;
            await request.SaveResponse(response, await handler.ReceiveMessage(sender, request.Message, response.HttpContext).ConfigureAwait(false), token).ConfigureAwait(false);
        }

        private Task ReceiveMessage(CustomMessage message, HttpResponse response)
        {
            var sender = FindMember(message.Sender.Represents);
            Task task;
            if (sender is null)
            {
                response.StatusCode = StatusCodes.Status404NotFound;
                task = Task.CompletedTask;
            }
            else if (messageHandler is null)
            {
                response.StatusCode = StatusCodes.Status501NotImplemented;
                task = Task.CompletedTask;
            }
            else if (!message.RespectLeadership || IsLeaderLocal)
                switch (message.Mode)
                {
                    case CustomMessage.DeliveryMode.RequestReply:
                        task = ReceiveMessage(sender, message, messageHandler, response, Token);
                        break;
                    case CustomMessage.DeliveryMode.OneWay:
                        task = ReceiveOneWayMessage(sender, message, messageHandler, true, response, Token);
                        break;
                    case CustomMessage.DeliveryMode.OneWayNoAck:
                        task = ReceiveOneWayMessage(sender, message, messageHandler, false, response, Token);
                        break;
                    default:
                        response.StatusCode = StatusCodes.Status400BadRequest;
                        task = Task.CompletedTask;
                        break;
                }
            else
            {
                response.StatusCode = StatusCodes.Status503ServiceUnavailable;
                task = Task.CompletedTask;
            }

            sender?.Touch();
            return task;
        }

        private async Task InstallSnapshot(InstallSnapshotMessage message, HttpResponse response)
        {
            var sender = FindMember(message.Sender.Represents);
            if (sender is null)
                response.StatusCode = StatusCodes.Status404NotFound;
            else
                await message.SaveResponse(response, await ReceiveSnapshot(sender, message.ConsensusTerm, message.Snapshot, message.Index).ConfigureAwait(false), Token).ConfigureAwait(false);
        }

        internal Task ProcessRequest(HttpContext context)
        {
            //this check allows to prevent situation when request comes earlier than initialization 
            if (localMember is null)
            {
                context.Response.StatusCode = StatusCodes.Status500InternalServerError;
                return context.Response.WriteAsync(ExceptionMessages.UnresolvedLocalMember, Token);
            }
            var networks = allowedNetworks;
            //checks whether the client's address is allowed
            if (networks.Count > 0 && networks.FirstOrDefault(context.Connection.RemoteIpAddress.IsIn) is null)
            {
                context.Response.StatusCode = StatusCodes.Status403Forbidden;
                return Task.CompletedTask;
            }
            context.Features.Set(duplicationDetector);
            //process request
            switch (HttpMessage.GetMessageType(context.Request))
            {
                case RequestVoteMessage.MessageType:
                    return ReceiveVote(new RequestVoteMessage(context.Request), context.Response);
                case ResignMessage.MessageType:
                    return Resign(new ResignMessage(context.Request), context.Response);
                case MetadataMessage.MessageType:
                    return GetMetadata(new MetadataMessage(context.Request), context.Response);
                case AppendEntriesMessage.MessageType:
                    return ReceiveEntries(context.Request, context.Response);
                case CustomMessage.MessageType:
                    return ReceiveMessage(new CustomMessage(context.Request), context.Response);
                case InstallSnapshotMessage.MessageType:
                    return InstallSnapshot(new InstallSnapshotMessage(context.Request), context.Response);
                default:
                    context.Response.StatusCode = StatusCodes.Status400BadRequest;
                    return Task.CompletedTask;
            }
        }

        protected override void Dispose(bool disposing)
        {
            if (disposing)
            {
                localMember = null;
                configurationTracker.Dispose();
                duplicationDetector.Dispose();
            }

            base.Dispose(disposing);
        }
    }
}<|MERGE_RESOLUTION|>--- conflicted
+++ resolved
@@ -80,11 +80,7 @@
         {
             metadata = new MemberMetadata(configuration.Metadata);
             allowedNetworks = configuration.AllowedNetworks;
-<<<<<<< HEAD
             await ChangeMembersAsync(members =>
-=======
-            await ChangeMembersAsync((MutableMemberCollection members) =>
->>>>>>> c180f2b6
             {
                 var existingMembers = new HashSet<Uri>();
                 //remove members

﻿<Project Sdk="Microsoft.NET.Sdk">

  <PropertyGroup>
    <TargetFramework>netcoreapp3.1</TargetFramework>
    <RootNamespace>DotNext</RootNamespace>
    <Nullable>enable</Nullable>
    <Version>2.3.0</Version>
    <Authors>Roman Sakno</Authors>
    <Product>.NEXT Family of Libraries</Product>
    <Description>Framework for fault-tolerant clustered microservices based on ASP.NET Core</Description>
    <Copyright>Copyright © Roman Sakno 2019</Copyright>
    <PackageLicenseExpression>MIT</PackageLicenseExpression>
    <PackageProjectUrl>https://sakno.github.io/dotNext/</PackageProjectUrl>
    <RepositoryUrl>https://github.com/sakno/dotNext.git</RepositoryUrl>
    <RepositoryType>git</RepositoryType>
    <PackageTags>consensus;raft;aspnetcore</PackageTags>
    <PackageIcon>logo.png</PackageIcon>
    <PackageReleaseNotes>https://github.com/sakno/dotNext/blob/master/CHANGELOG.md</PackageReleaseNotes>
  </PropertyGroup>

  <PropertyGroup Condition="'$(Configuration)|$(Platform)'=='Debug|AnyCPU'">
    <DocumentationFile>bin\$(Configuration)\$(TargetFramework)\$(AssemblyName).xml</DocumentationFile>
    <CodeAnalysisRuleSet>../../DotNext.ruleset</CodeAnalysisRuleSet>
  </PropertyGroup>

  <PropertyGroup Condition="'$(Configuration)|$(Platform)'=='Bench|AnyCPU'">
    <Optimize>true</Optimize>
    <DebugType>none</DebugType>
  </PropertyGroup>

  <PropertyGroup Condition="'$(Configuration)|$(Platform)'=='Release|AnyCPU'">
    <DocumentationFile>bin\$(Configuration)\$(TargetFramework)\$(AssemblyName).xml</DocumentationFile>
    <SignAssembly>true</SignAssembly>
    <DelaySign>false</DelaySign>
    <AssemblyOriginatorKeyFile>../../dotnext.snk</AssemblyOriginatorKeyFile>
    <Optimize>true</Optimize>
    <DebugType>embedded</DebugType>
  </PropertyGroup>

  <ItemGroup>
    <EmbeddedResource Include="ExceptionMessages.restext">
      <Generator></Generator>
    </EmbeddedResource>
    <EmbeddedResource Include="Net/Cluster/Consensus/Raft/Http/LogMessages.restext">
      <Generator></Generator>
    </EmbeddedResource>
    <None Include="../../../logo.png">
      <Pack>True</Pack>
      <PackagePath></PackagePath>
    </None>
  </ItemGroup>

  <ItemGroup>
    <PackageReference Include="IPNetwork2" Version="2.5.194" />
    <FrameworkReference Include="Microsoft.AspNetCore.App" PrivateAssets="all" />
    <PackageReference Include="Microsoft.Extensions.Http" Version="3.1.3" />
    <PackageReference Include="Microsoft.Extensions.Options.ConfigurationExtensions" Version="3.1.3" />
    <PackageReference Include="Microsoft.CodeAnalysis.FxCopAnalyzers" Version="2.9.8" Condition="'$(Configuration)'=='Debug'" PrivateAssets="all" />
    <PackageReference Include="Microsoft.SourceLink.GitHub" Version="1.0.0" PrivateAssets="All" />
    <PackageReference Include="System.Runtime.Caching" Version="4.7.0" />
  </ItemGroup>

  <ItemGroup Condition="'$(Configuration)'!='Release'">
    <ProjectReference Include="..\DotNext.Net.Cluster\DotNext.Net.Cluster.csproj" />
  </ItemGroup>

  <ItemGroup Condition="'$(Configuration)'=='Release'">
<<<<<<< HEAD
    <PackageReference Include="DotNext.Net.Cluster" Version="[2.2.0, 3)" />
=======
    <PackageReference Include="DotNext.Net.Cluster" Version="[2.3.0, 3)" />
>>>>>>> af72b0dc
  </ItemGroup>
</Project><|MERGE_RESOLUTION|>--- conflicted
+++ resolved
@@ -65,10 +65,6 @@
   </ItemGroup>
 
   <ItemGroup Condition="'$(Configuration)'=='Release'">
-<<<<<<< HEAD
-    <PackageReference Include="DotNext.Net.Cluster" Version="[2.2.0, 3)" />
-=======
     <PackageReference Include="DotNext.Net.Cluster" Version="[2.3.0, 3)" />
->>>>>>> af72b0dc
   </ItemGroup>
 </Project>
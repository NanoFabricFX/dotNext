--- conflicted
+++ resolved
@@ -3,12 +3,8 @@
   <PropertyGroup>
     <TargetFramework>netcoreapp3.1</TargetFramework>
     <RootNamespace>DotNext</RootNamespace>
-<<<<<<< HEAD
-    <Version>1.2.9</Version>
-=======
     <Nullable>enable</Nullable>
     <Version>2.0.0</Version>
->>>>>>> 25cb7beb
     <Authors>Roman Sakno</Authors>
     <Product>.NEXT Family of Libraries</Product>
     <Description>Framework for fault-tolerant clustered microservices based on ASP.NET Core</Description>
@@ -47,26 +43,14 @@
   </ItemGroup>
 
   <ItemGroup>
-<<<<<<< HEAD
-    <PackageReference Include="IPNetwork2" Version="2.4.0.159" />
-    <PackageReference Include="Microsoft.AspNetCore.Diagnostics" Version="[2.2.0, 3)" />
-    <PackageReference Include="Microsoft.AspNetCore.Server.Kestrel" Version="[2.2.0, 3)" />
-    <PackageReference Include="Microsoft.Extensions.Http" Version="[2.2.0, 3)" />
-    <PackageReference Include="Microsoft.Extensions.Options.ConfigurationExtensions" Version="[2.2.0, 3)" />
-=======
     <PackageReference Include="IPNetwork2" Version="2.4.0.163" />
     <FrameworkReference Include="Microsoft.AspNetCore.App" PrivateAssets="all" />
     <PackageReference Include="Microsoft.Extensions.Http" Version="3.1.0" />
     <PackageReference Include="Microsoft.Extensions.Options.ConfigurationExtensions" Version="3.1.0" />
->>>>>>> 25cb7beb
     <PackageReference Include="Microsoft.CodeAnalysis.FxCopAnalyzers" Version="2.9.8" Condition="'$(Configuration)'=='Debug'" PrivateAssets="all" />
     <PackageReference Include="Microsoft.SourceLink.GitHub" Version="1.0.0" PrivateAssets="All" />
     <PackageReference Include="System.Runtime.Caching" Version="4.7.0" />
     <ProjectReference Include="..\DotNext.Net.Cluster\DotNext.Net.Cluster.csproj" Condition="'$(Configuration)'=='Debug'" />
-<<<<<<< HEAD
-    <PackageReference Include="DotNext.Net.Cluster" Version="[1.2.9, 2)" Condition="'$(Configuration)'=='Release'" />
-=======
     <PackageReference Include="DotNext.Net.Cluster" Version="[2.0.0, 3)" Condition="'$(Configuration)'=='Release'" />
->>>>>>> 25cb7beb
   </ItemGroup>
 </Project>
﻿using DotNext.Net.Cluster.Replication;
using Microsoft.Extensions.Logging;
using Microsoft.Extensions.Logging.Abstractions;
using System;
using System.Collections.Generic;
using System.Diagnostics.CodeAnalysis;
using System.Linq;
using System.Threading;
using System.Threading.Tasks;

namespace DotNext.Net.Cluster.Consensus.Raft
{
    using Threading;
    using static Threading.Tasks.Continuation;
    using static Threading.Tasks.ValueTaskSynchronization;

    /// <summary>
    /// Represents transport-independent implementation of Raft protocol.
    /// </summary>
    public abstract class RaftCluster<TMember> : Disposable, IRaftCluster, IRaftStateMachine
        where TMember : class, IRaftClusterMember, IDisposable
    {
        private static readonly Action<TMember> CancelPendingRequests = DelegateHelpers.CreateOpenDelegate<Action<TMember>>(member => member.CancelPendingRequests());

        /// <summary>
        /// Represents cluster member.
        /// </summary>
        protected readonly ref struct MemberHolder
        {
            private readonly LinkedListNode<TMember> node;

            internal MemberHolder(LinkedListNode<TMember> node) => this.node = node;

            /// <summary>
            /// Gets actual cluster member.
            /// </summary>
            public TMember Member => node?.Value;

            /// <summary>
            /// Removes the current member from the list.
            /// </summary>
            /// <remarks>
            /// Removed member is not disposed so it can be reused.
            /// </remarks>
            /// <returns>The removed member.</returns>
            /// <exception cref="InvalidOperationException">Attempt to remove local node.</exception>
            public TMember Remove()
            {
                if (node is null)
                    return null;
                else if (!node.Value.IsRemote)
                    throw new InvalidOperationException(ExceptionMessages.CannotRemoveLocalNode);
                else
                {
                    node.List.Remove(node);
                    var member = node.Value;
                    node.Value = null;
                    return member;
                }
            }

            /// <summary>
            /// Obtains actual cluster member.
            /// </summary>
            /// <param name="holder"></param>
            public static implicit operator TMember(MemberHolder holder) => holder.Member;
        }

        /// <summary>
        /// Represents collection of cluster members stored in the memory of the current process.
        /// </summary>
        protected readonly ref struct MutableMemberCollection
        {
            /// <summary>
            /// Represents enumerator over cluster members.
            /// </summary>
            public ref struct Enumerator
            {
                private LinkedListNode<TMember> current;
                private bool started;

                internal Enumerator(LinkedList<TMember> members)
                {
                    current = members.First;
                    started = false;
                }

                /// <summary>
                /// Adjusts position of this enumerator.
                /// </summary>
                /// <returns><see langword="true"/> if enumerator moved to the next member successfully; otherwise, <see langword="false"/>.</returns>
                public bool MoveNext()
                {
                    if (started)
                        current = current.Next;
                    else
                        started = true;
                    return !(current is null);
                }

                /// <summary>
                /// Gets holder of the member holder at the current position of enumerator.
                /// </summary>
                public MemberHolder Current => new MemberHolder(current);
            }

            private readonly LinkedList<TMember> members;

            internal MutableMemberCollection(IEnumerable<TMember> members) => this.members = new LinkedList<TMember>(members);

            internal MutableMemberCollection(out ICollection<TMember> members)
                => members = this.members = new LinkedList<TMember>();

            /// <summary>
            /// Adds new cluster member.
            /// </summary>
            /// <param name="member">A new member to be added into in-memory collection.</param>
            public void Add(TMember member) => members.AddLast(member);

            /// <summary>
            /// Returns enumerator over cluster members.
            /// </summary>
            /// <returns>The enumerator over cluster members.</returns>
            public Enumerator GetEnumerator() => new Enumerator(members);

            internal LinkedList<TMember> AsLinkedList() => members;
        }

        /// <summary>
        /// Represents mutator of collection of members.
        /// </summary>
        /// <param name="members">The collection of members maintained by instance of <see cref="RaftCluster{TMember}"/>.</param>
        protected delegate void MemberCollectionMutator(in MutableMemberCollection members);


        private volatile ICollection<TMember> members;

        private AsyncLock transitionSync;  //used to synchronize state transitions
        private volatile RaftState state;
        private volatile TMember leader;
        private readonly bool allowPartitioning;
        private readonly ElectionTimeout electionTimeoutProvider;
        private volatile int electionTimeout;
        private readonly CancellationTokenSource transitionCancellation;
        private IPersistentState auditTrail;
        private readonly double heartbeatThreshold;
        private MetricsCollector collector;

        /// <summary>
        /// Initializes a new cluster manager for the local node.
        /// </summary>
        /// <param name="config">The configuration of the local node.</param>
        /// <param name="members">The collection of members that can be modified at construction stage.</param>
        protected RaftCluster(IClusterMemberConfiguration config, out MutableMemberCollection members)
        {
            electionTimeoutProvider = config.ElectionTimeout;
            electionTimeout = electionTimeoutProvider.RandomTimeout();
            allowPartitioning = config.Partitioning;
            members = new MutableMemberCollection(out var collection);
            this.members = collection;
            transitionSync = AsyncLock.Exclusive();
            transitionCancellation = new CancellationTokenSource();
            auditTrail = new InMemoryAuditTrail();
            heartbeatThreshold = config.HeartbeatThreshold;
        }

        private static bool IsLocalMember(TMember member) => !member.IsRemote;

        /// <summary>
        /// Gets logger used by this object.
        /// </summary>
        [CLSCompliant(false)]
        protected virtual ILogger Logger => NullLogger.Instance;

        ILogger IRaftStateMachine.Logger => Logger;

        TimeSpan IRaftCluster.ElectionTimeout => TimeSpan.FromMilliseconds(electionTimeout);

        /// <summary>
        /// Indicates that local member is a leader.
        /// </summary>
        protected bool IsLeaderLocal => state is LeaderState;

        IAuditTrail<ILogEntry> IReplicationCluster<ILogEntry>.AuditTrail => auditTrail;

        /// <summary>
        /// Associates audit trail with the current instance.
        /// </summary>
        public IPersistentState AuditTrail
        {
            set
            {
                if (auditTrail is InMemoryAuditTrail && value is null)
                    return;
                auditTrail = value;
            }
            get => auditTrail;
        }

        /// <summary>
        /// Gets token that can be used for all internal asynchronous operations.
        /// </summary>
        protected CancellationToken Token => transitionCancellation.Token;

        private void ChangeMembers(MemberCollectionMutator mutator)
        {
            var members = new MutableMemberCollection(this.members);
            mutator(in members);
            this.members = members.AsLinkedList();
        }

        /// <summary>
        /// Modifies collection of cluster members.
        /// </summary>
        /// <param name="mutator">The action that can be used to change set of cluster members.</param>
        /// <returns>The task representing asynchronous execution of this method.</returns>
        protected async Task ChangeMembersAsync(MemberCollectionMutator mutator)
        {
            using (var holder = await transitionSync.TryAcquire(transitionCancellation.Token).ConfigureAwait(false))
                if (holder)
                    ChangeMembers(mutator);
        }

        /// <summary>
        /// Gets members of Raft-based cluster.
        /// </summary>
        /// <returns>A collection of cluster member.</returns>
        public IReadOnlyCollection<TMember> Members => state is null ? Array.Empty<TMember>() : (IReadOnlyCollection<TMember>)members;

        IEnumerable<IRaftClusterMember> IRaftStateMachine.Members => Members;

        IReadOnlyCollection<IClusterMember> ICluster.Members => Members;

        /// <summary>
        /// Establishes metrics collector.
        /// </summary>
        public MetricsCollector Metrics { set => collector = value; }

        /// <summary>
        /// Gets Term value maintained by local member.
        /// </summary>
        public long Term => auditTrail.Term;

        /// <summary>
        /// An event raised when leader has been changed.
        /// </summary>
        public event ClusterLeaderChangedEventHandler LeaderChanged;

        IClusterMember ICluster.Leader => Leader;

        /// <summary>
        /// Gets leader of the cluster.
        /// </summary>
        public TMember Leader
        {
            get => leader;
            private set
            {
                var oldLeader = Interlocked.Exchange(ref leader, value);
                if (!ReferenceEquals(oldLeader, value))
                    LeaderChanged?.Invoke(this, value);
            }
        }

        /// <summary>
        /// Starts serving local member.
        /// </summary>
        /// <param name="token">The token that can be used to cancel initialization process.</param>
        /// <returns>The task representing asynchronous execution of the method.</returns>
        public virtual Task StartAsync(CancellationToken token)
        {
            //start node in Follower state
            state = new FollowerState(this).StartServing(TimeSpan.FromMilliseconds(electionTimeout));
            return Task.CompletedTask;
        }

        /// <summary>
        /// Stops serving local member.
        /// </summary>
        /// <param name="token">The token that can be used to cancel shutdown process.</param>
        /// <returns>The task representing asynchronous execution of the method.</returns>
        public virtual async Task StopAsync(CancellationToken token)
        {
            transitionCancellation.Cancel(false);
            members.ForEach(CancelPendingRequests);
            leader = null;
            using (await transitionSync.Acquire(token).ConfigureAwait(false))
            {
                var currentState = Interlocked.Exchange(ref state, null);
                await currentState.StopAsync().OnCompleted().ConfigureAwait(false);
                currentState.Dispose();
            }
        }

        private async Task StepDown(long newTerm) //true - need to update leader, false - leave leader value as is
        {
            if (newTerm > auditTrail.Term)
                await WhenAll(auditTrail.UpdateTermAsync(newTerm), auditTrail.UpdateVotedForAsync(null)).ConfigureAwait(false);
            await StepDown().ConfigureAwait(false);
        }

        private async Task StepDown()
        {
            Logger.DowngradingToFollowerState();
            switch (state)
            {
                case FollowerState followerState:
                    followerState.Refresh();
                    break;
                case LeaderState leaderState:
                    var newState = new FollowerState(this);
                    await leaderState.StopAsync().ConfigureAwait(false);
                    state = newState.StartServing(TimeSpan.FromMilliseconds(electionTimeout));
                    leaderState.Dispose();
                    break;
                case CandidateState candidateState:
                    newState = new FollowerState(this);
                    await candidateState.StopAsync().ConfigureAwait(false);
                    state = newState.StartServing(TimeSpan.FromMilliseconds(electionTimeout));
                    candidateState.Dispose();
                    break;
            }
            Logger.DowngradedToFollowerState();
        }

        /// <summary>
        /// Finds cluster member using predicate.
        /// </summary>
        /// <param name="matcher">The predicate used to find appropriate member.</param>
        /// <returns>The cluster member; </returns>
        protected TMember FindMember(Predicate<TMember> matcher)
            => members.FirstOrDefault(matcher.AsFunc());

        /// <summary>
        /// Handles AppendEntries message received from remote cluster member.
        /// </summary>
        /// <param name="sender">The sender of the replica message.</param>
        /// <param name="senderTerm">Term value provided by Heartbeat message sender.</param>
        /// <param name="entries">The entries to be committed locally.</param>
        /// <param name="prevLogIndex">Index of log entry immediately preceding new ones.</param>
        /// <param name="prevLogTerm">Term of <paramref name="prevLogIndex"/> entry.</param>
        /// <param name="commitIndex">The last entry known to be committed on the sender side.</param>
        /// <returns><see langword="true"/> if log entry is committed successfully; <see langword="false"/> if preceding is not present in local audit trail.</returns>
        protected async Task<Result<bool>> ReceiveEntries(TMember sender, long senderTerm, IReadOnlyList<ILogEntry> entries, long prevLogIndex, long prevLogTerm, long commitIndex)
        {
            using (await transitionSync.Acquire(transitionCancellation.Token).ConfigureAwait(false))
                if (auditTrail.Term <= senderTerm &&
                    await auditTrail.ContainsAsync(prevLogIndex, prevLogTerm).ConfigureAwait(false))
                {
                    await StepDown(senderTerm).ConfigureAwait(false);
                    Leader = sender;

                    if (entries.Count > 0L)
                        await auditTrail.AppendAsync(entries, prevLogIndex + 1L).ConfigureAwait(false);
<<<<<<< HEAD
                    var result = commitIndex <= auditTrail.GetLastIndex(true) ||
=======

                   var result = commitIndex <= auditTrail.GetLastIndex(true) ||
>>>>>>> 9caec07f
                                 await auditTrail.CommitAsync(commitIndex).ConfigureAwait(false) > 0;
                    return new Result<bool>(auditTrail.Term, result);
                }
                else
                    return new Result<bool>(auditTrail.Term, false);
        }

        /// <summary>
        /// Votes for the new candidate.
        /// </summary>
        /// <param name="sender">The vote sender.</param>
        /// <param name="senderTerm">Term value provided by sender of the request.</param>
        /// <param name="lastLogIndex">Index of candidate's last log entry.</param>
        /// <param name="lastLogTerm">Term of candidate's last log entry.</param>
        /// <returns><see langword="true"/> if local node accepts new leader in the cluster; otherwise, <see langword="false"/>.</returns>
        protected async Task<Result<bool>> ReceiveVote(TMember sender, long senderTerm, long lastLogIndex, long lastLogTerm)
        {
            using (await transitionSync.Acquire(transitionCancellation.Token).ConfigureAwait(false))
            {
                if (auditTrail.Term > senderTerm) //currentTerm > term
                    goto reject;
                if (auditTrail.Term < senderTerm)
                {
                    Leader = null;
                    await StepDown(senderTerm).ConfigureAwait(false);
                }
                else if(state is FollowerState follower)
                    follower.Refresh();
                else
                    goto reject;
                if (auditTrail.IsVotedFor(sender) && await auditTrail.IsUpToDateAsync(lastLogIndex, lastLogTerm).ConfigureAwait(false))
                {
                    await auditTrail.UpdateVotedForAsync(sender).ConfigureAwait(false);
                    return new Result<bool>(auditTrail.Term, true);
                }
            reject:
                return new Result<bool>(auditTrail.Term, false);
            }
        }

        private async Task<bool> ResignAsync(CancellationToken token)
        {
            using (await transitionSync.Acquire(token).ConfigureAwait(false))
                if (state is LeaderState leaderState)
                {
                    await leaderState.StopAsync().ConfigureAwait(false);
                    state = new FollowerState(this).StartServing(TimeSpan.FromMilliseconds(electionTimeout));
                    leaderState.Dispose();
                    Leader = null;
                    return true;
                }
                else
                    return false;
        }

        async Task<bool> ICluster.ResignAsync(CancellationToken token)
        {
            using (var tokenSource = CancellationTokenSource.CreateLinkedTokenSource(token, transitionCancellation.Token))
            {
                if (await ResignAsync(tokenSource.Token).ConfigureAwait(false))
                {
                    var leader = Leader;
                    return !(leader is null) && await leader.ResignAsync(tokenSource.Token).ConfigureAwait(false);
                }

                return false;
            }
        }

        /// <summary>
        /// Revokes leadership of the local node.
        /// </summary>
        /// <returns><see langword="true"/>, if leadership is revoked successfully; otherwise, <see langword="false"/>.</returns>
        protected Task<bool> ReceiveResign() => ResignAsync(transitionCancellation.Token);

        async void IRaftStateMachine.MoveToFollowerState(bool randomizeTimeout, long? newTerm)
        {
            using (var lockHolder = await transitionSync.TryAcquire(transitionCancellation.Token).ConfigureAwait(false))
                if (lockHolder)
                {
                    if (randomizeTimeout)
                        electionTimeout = electionTimeoutProvider.RandomTimeout();
                    await (newTerm.HasValue ? StepDown(newTerm.Value) : StepDown()).ConfigureAwait(false);
                }
        }

        async void IRaftStateMachine.MoveToCandidateState()
        {
            Logger.TransitionToCandidateStateStarted();
            using (var lockHolder = await transitionSync.TryAcquire(transitionCancellation.Token).ConfigureAwait(false))
                if (lockHolder && state is FollowerState followerState)
                {
                    followerState.Dispose();
                    Leader = null;
                    var localMember = FindMember(IsLocalMember);
                    await auditTrail.UpdateVotedForAsync(localMember).ConfigureAwait(false);     //vote for self
                    state = new CandidateState(this, await auditTrail.IncrementTermAsync().ConfigureAwait(false)).StartVoting(electionTimeout, auditTrail);
                    Logger.TransitionToCandidateStateCompleted();
                }
        }

        [SuppressMessage("Reliability", "CA2000", Justification = "The instance returned by StartLeading is the same as 'this'")]
        async void IRaftStateMachine.MoveToLeaderState(IRaftClusterMember newLeader)
        {
            Logger.TransitionToLeaderStateStarted();
            using (var lockHolder = await transitionSync.Acquire(transitionCancellation.Token).ConfigureAwait(false))
            {
                if (lockHolder && state is CandidateState candidateState && candidateState.Term == auditTrail.Term)
                {
                    candidateState.Dispose();
                    Leader = newLeader as TMember;
                    state = new LeaderState(this, allowPartitioning, auditTrail.Term).StartLeading(TimeSpan.FromMilliseconds(electionTimeout * heartbeatThreshold),
                        auditTrail);
                    Logger.TransitionToLeaderStateCompleted();
                }
            }
        }

        private async Task WaitForCommit(long commitIndex)
        {
            /*
             * Performance of this method is optimized as follows:
             * 1. If the current node is leader then this method forces replication
             *      without waiting for the scheduled heartbeat. This is the best case
             * 2. If the current node is downgraded to the follower during replication
             *      then client needs to wait (maximum is electionTimeout), which is
             *      worst case but it should happen rarely
             */
            var notifier = new CommitEvent<ILogEntry>(commitIndex);
            notifier.AttachTo(auditTrail);
            try
            {
                do
                {
                    if (state is LeaderState leader)
                        leader.ForceReplication();
                    else
                        throw new InvalidOperationException(ExceptionMessages.LocalNodeNotLeader);
                }
                while (!await notifier.Wait(TimeSpan.FromMilliseconds(electionTimeout), transitionCancellation.Token).ConfigureAwait(false));
            }
            finally
            {
                notifier.DetachFrom(auditTrail);
                notifier.Dispose();
            }
        }

        private async Task WriteAsync<T>(DataHandler<T, ILogEntry> handler, T input, bool waitForCommit)
        {
            var entries = await handler(input).ConfigureAwait(false);
            if (entries.Count == 0)
                return;
            var index = await auditTrail.AppendAsync(entries).ConfigureAwait(false);
            if (waitForCommit)
                await WaitForCommit(index + entries.Count - 1L).ConfigureAwait(false);
            else if (IsLeaderLocal)
                return;
            else
                throw new InvalidOperationException(ExceptionMessages.LocalNodeNotLeader);
        }

        Task IReplicationCluster<ILogEntry>.WriteAsync<T>(DataHandler<T, ILogEntry> handler, T input, WriteConcern concern)
        {
            switch (concern)
            {
                case WriteConcern.None:
                    return WriteAsync(handler, input, false);
                case WriteConcern.LeaderOnly:
                    return WriteAsync(handler, input, true);
                default:
                    return Task.FromException(new NotSupportedException());
            }
        }

        /// <summary>
        /// Releases managed and unmanaged resources associated with this object.
        /// </summary>
        /// <param name="disposing"><see langword="true"/> if called from <see cref="Disposable.Dispose()"/>; <see langword="false"/> if called from finalizer <see cref="Disposable.Finalize()"/>.</param>
        protected override void Dispose(bool disposing)
        {
            if (disposing)
            {
                var members = Interlocked.Exchange(ref this.members, Array.Empty<TMember>());
                Dispose(members);
                if (members.Count > 0)
                    members.Clear();
                transitionCancellation.Dispose();
                transitionSync.Dispose();
                leader = null;
                Interlocked.Exchange(ref state, null)?.Dispose();
            }
            base.Dispose(disposing);
        }
    }
}<|MERGE_RESOLUTION|>--- conflicted
+++ resolved
@@ -352,12 +352,7 @@
 
                     if (entries.Count > 0L)
                         await auditTrail.AppendAsync(entries, prevLogIndex + 1L).ConfigureAwait(false);
-<<<<<<< HEAD
                     var result = commitIndex <= auditTrail.GetLastIndex(true) ||
-=======
-
-                   var result = commitIndex <= auditTrail.GetLastIndex(true) ||
->>>>>>> 9caec07f
                                  await auditTrail.CommitAsync(commitIndex).ConfigureAwait(false) > 0;
                     return new Result<bool>(auditTrail.Term, result);
                 }

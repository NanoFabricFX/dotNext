--- conflicted
+++ resolved
@@ -208,11 +208,7 @@
         /// </summary>
         /// <param name="equals">The implementation of equality check.</param>
         /// <param name="hashCode">The implementation of hash code.</param>
-<<<<<<< HEAD
-        /// <exception cref="PlatformNotSupportedException">CLR implementation doesn't support dynamic code generation.</exception>
-=======
         /// <exception cref="PlatformNotSupportedException">Dynamic code generation is not supported by underlying CLR implementation.</exception>
->>>>>>> 7e0c2c0b
         public void Build(out Func<T, T, bool> equals, out Func<T, int> hashCode)
         {
             equals = BuildEquals();
@@ -223,11 +219,7 @@
         /// Generates implementation of equality comparer.
         /// </summary>
         /// <returns>The generated equality comparer.</returns>
-<<<<<<< HEAD
-        /// <exception cref="PlatformNotSupportedException">CLR implementation doesn't support dynamic code generation.</exception>
-=======
         /// <exception cref="PlatformNotSupportedException">Dynamic code generation is not supported by underlying CLR implementation.</exception>
->>>>>>> 7e0c2c0b
         public IEqualityComparer<T> Build()
             => typeof(T).IsPrimitive ? (IEqualityComparer<T>)EqualityComparer<T>.Default : new ConstructedEqualityComparer(BuildEquals(), BuildGetHashCode());
     }

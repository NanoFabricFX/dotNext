--- conflicted
+++ resolved
@@ -6,11 +6,7 @@
     <RootNamespace>DotNext</RootNamespace>
     <StartupObject>DotNext.Program</StartupObject>
     <IsPackable>false</IsPackable>
-<<<<<<< HEAD
-    <Version>1.2.9</Version>
-=======
     <Version>2.0.0</Version>
->>>>>>> 25cb7beb
     <Authors>Roman Sakno</Authors>
     <Product>.NEXT Family of Libraries</Product>
     <Description>Various benchmarks demonstrating performance aspects of .NEXT extensions</Description>
@@ -43,15 +39,6 @@
 
   <ItemGroup>
     <ProjectReference Include="..\DotNext.Reflection\DotNext.Reflection.csproj" Condition="'$(Configuration)'=='Debug'" />
-<<<<<<< HEAD
-    <PackageReference Include="DotNext.Reflection" Version="[1.2.9, 2)" Condition="'$(Configuration)'=='Release'" />
-    
-    <ProjectReference Include="..\DotNext\DotNext.csproj" Condition="'$(Configuration)'=='Debug'" />
-    <PackageReference Include="DotNext" Version="[1.2.9, 2)" Condition="'$(Configuration)'=='Release'" />
-
-    <ProjectReference Include="..\DotNext.Metaprogramming\DotNext.Metaprogramming.csproj" Condition="'$(Configuration)'=='Debug'" />
-    <PackageReference Include="DotNext.Metaprogramming" Version="[1.2.9, 2)" Condition="'$(Configuration)'=='Release'" />
-=======
     <PackageReference Include="DotNext.Reflection" Version="[2.0.0, 3)" Condition="'$(Configuration)'=='Release'" />
     
     <ProjectReference Include="..\DotNext\DotNext.csproj" Condition="'$(Configuration)'=='Debug'" />
@@ -59,7 +46,6 @@
 
     <ProjectReference Include="..\DotNext.Metaprogramming\DotNext.Metaprogramming.csproj" Condition="'$(Configuration)'=='Debug'" />
     <PackageReference Include="DotNext.Metaprogramming" Version="[2.0.0, 3)" Condition="'$(Configuration)'=='Release'" />
->>>>>>> 25cb7beb
   </ItemGroup>
 
 </Project>
<Project Sdk="Microsoft.NET.Sdk">

  <PropertyGroup>
    <TargetFramework>netcoreapp3.1</TargetFramework>
  </PropertyGroup>

  <ItemGroup>
<<<<<<< HEAD
    <PackageReference Include="docfx.console" Version="2.50.0">
=======
    <PackageReference Include="docfx.console" Version="2.49.0">
>>>>>>> ceac8404
      <PrivateAssets>all</PrivateAssets>
      <IncludeAssets>runtime; build; native; contentfiles; analyzers</IncludeAssets>
    </PackageReference>
  </ItemGroup>

</Project><|MERGE_RESOLUTION|>--- conflicted
+++ resolved
@@ -5,11 +5,7 @@
   </PropertyGroup>
 
   <ItemGroup>
-<<<<<<< HEAD
-    <PackageReference Include="docfx.console" Version="2.50.0">
-=======
-    <PackageReference Include="docfx.console" Version="2.49.0">
->>>>>>> ceac8404
+      <PackageReference Include="docfx.console" Version="2.50.0">
       <PrivateAssets>all</PrivateAssets>
       <IncludeAssets>runtime; build; native; contentfiles; analyzers</IncludeAssets>
     </PackageReference>
